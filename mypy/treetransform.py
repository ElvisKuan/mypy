--- conflicted
+++ resolved
@@ -16,12 +16,7 @@
     UnicodeExpr, FloatExpr, CallExpr, SuperExpr, MemberExpr, IndexExpr,
     SliceExpr, OpExpr, UnaryExpr, FuncExpr, TypeApplication, PrintStmt,
     SymbolTable, RefExpr, UndefinedExpr, TypeVarExpr, DucktypeExpr,
-<<<<<<< HEAD
-    DisjointclassExpr, CoerceExpr, TypeExpr, ComparisonExpr,
-	JavaCast, TempNode, YieldFromStmt, YieldFromExpr
-=======
-    DisjointclassExpr, ComparisonExpr, TempNode
->>>>>>> 82fea44b
+    DisjointclassExpr, ComparisonExpr, TempNode, YieldFromStmt, YieldFromExpr
 )
 from mypy.types import Type, FunctionLike
 from mypy.visitor import NodeVisitor
