"""The semantic analyzer passes 1 and 2.

Bind names to definitions and do various other simple consistency
checks. For example, consider this program:

  x = 1
  y = x

Here semantic analysis would detect that the assignment 'x = 1'
defines a new variable, the type of which is to be inferred (in a
later pass; type inference or type checking is not part of semantic
analysis).  Also, it would bind both references to 'x' to the same
module-level variable (Var) node.  The second assignment would also
be analyzed, and the type of 'y' marked as being inferred.

Semantic analysis is the first analysis pass after parsing, and it is
subdivided into three passes:

 * SemanticAnalyzerPass1 is defined in mypy.semanal_pass1.

 * SemanticAnalyzerPass2 is the second pass.  It does the bulk of the work.
   It assumes that dependent modules have been semantically analyzed,
   up to the second pass, unless there is a import cycle.

 * SemanticAnalyzerPass3 is the third pass. It's in mypy.semanal_pass3.

Semantic analysis of types is implemented in module mypy.typeanal.

TODO: Check if the third pass slows down type checking significantly.
  We could probably get rid of it -- for example, we could collect all
  analyzed types in a collection and check them without having to
  traverse the entire AST.
"""

from contextlib import contextmanager

from typing import (
    List, Dict, Set, Tuple, cast, TypeVar, Union, Optional, Callable, Iterator, Iterable,
)

from mypy.nodes import (
    MypyFile, TypeInfo, Node, AssignmentStmt, FuncDef, OverloadedFuncDef,
    ClassDef, Var, GDEF, MODULE_REF, FuncItem, Import, Expression, Lvalue,
    ImportFrom, ImportAll, Block, LDEF, NameExpr, MemberExpr,
    IndexExpr, TupleExpr, ListExpr, ExpressionStmt, ReturnStmt,
    RaiseStmt, AssertStmt, OperatorAssignmentStmt, WhileStmt,
    ForStmt, BreakStmt, ContinueStmt, IfStmt, TryStmt, WithStmt, DelStmt,
    GlobalDecl, SuperExpr, DictExpr, CallExpr, RefExpr, OpExpr, UnaryExpr,
    SliceExpr, CastExpr, RevealExpr, TypeApplication, Context, SymbolTable,
    SymbolTableNode, TVAR, ListComprehension, GeneratorExpr,
    LambdaExpr, MDEF, Decorator, SetExpr, TypeVarExpr,
    StrExpr, BytesExpr, PrintStmt, ConditionalExpr, PromoteExpr,
    ComparisonExpr, StarExpr, ARG_POS, ARG_NAMED, type_aliases,
    YieldFromExpr, NamedTupleExpr, NonlocalDecl, SymbolNode,
    SetComprehension, DictionaryComprehension, TypeAlias, TypeAliasExpr,
    YieldExpr, ExecStmt, BackquoteExpr, ImportBase, AwaitExpr,
    IntExpr, FloatExpr, UnicodeExpr, TempNode, ImportedName,
    COVARIANT, CONTRAVARIANT, INVARIANT, UNBOUND_IMPORTED, LITERAL_YES, nongen_builtins,
    get_member_expr_fullname, REVEAL_TYPE, REVEAL_LOCALS, is_final_node
)
from mypy.literals import literal
from mypy.tvar_scope import TypeVarScope
from mypy.typevars import fill_typevars
from mypy.visitor import NodeVisitor
from mypy.traverser import TraverserVisitor
from mypy.errors import Errors, report_internal_error
from mypy.messages import CANNOT_ASSIGN_TO_TYPE, MessageBuilder
from mypy.types import (
    FunctionLike, UnboundType, TypeVarDef, TupleType, UnionType, StarType, function_type,
    CallableType, Overloaded, Instance, Type, AnyType,
    TypeTranslator, TypeOfAny, TypeType, NoneTyp,
)
from mypy.nodes import implicit_module_attrs
from mypy.typeanal import (
    TypeAnalyser, analyze_type_alias, no_subscript_builtin_alias,
    TypeVariableQuery, TypeVarList, remove_dups, has_any_from_unimported_type,
    check_for_explicit_any
)
from mypy.exprtotype import expr_to_unanalyzed_type, TypeTranslationError
from mypy.sametypes import is_same_type
from mypy.options import Options
from mypy import experiments
from mypy.plugin import Plugin, ClassDefContext, SemanticAnalyzerPluginInterface
from mypy.util import get_prefix, correct_relative_import, unmangle
from mypy.semanal_shared import SemanticAnalyzerInterface, set_callable_name
from mypy.scope import Scope
from mypy.semanal_namedtuple import NamedTupleAnalyzer, NAMEDTUPLE_PROHIBITED_NAMES
from mypy.semanal_typeddict import TypedDictAnalyzer
from mypy.semanal_enum import EnumCallAnalyzer
from mypy.semanal_newtype import NewTypeAnalyzer
from mypy.typestate import TypeState

MYPY = False
if MYPY:
    from typing_extensions import Final

T = TypeVar('T')


# Inferred truth value of an expression.
ALWAYS_TRUE = 1  # type: Final
MYPY_TRUE = 2  # type: Final  # True in mypy, False at runtime
ALWAYS_FALSE = 3  # type: Final
MYPY_FALSE = 4  # type: Final  # False in mypy, True at runtime
TRUTH_VALUE_UNKNOWN = 5  # type: Final

inverted_truth_mapping = {
    ALWAYS_TRUE: ALWAYS_FALSE,
    ALWAYS_FALSE: ALWAYS_TRUE,
    TRUTH_VALUE_UNKNOWN: TRUTH_VALUE_UNKNOWN,
    MYPY_TRUE: MYPY_FALSE,
    MYPY_FALSE: MYPY_TRUE,
}  # type: Final

# Map from obsolete name to the current spelling.
obsolete_name_mapping = {
    'typing.Function': 'typing.Callable',
    'typing.typevar': 'typing.TypeVar',
}  # type: Final

# Hard coded type promotions (shared between all Python versions).
# These add extra ad-hoc edges to the subtyping relation. For example,
# int is considered a subtype of float, even though there is no
# subclass relationship.
TYPE_PROMOTIONS = {
    'builtins.int': 'builtins.float',
    'builtins.float': 'builtins.complex',
}  # type: Final

# Hard coded type promotions for Python 3.
#
# Note that the bytearray -> bytes promotion is a little unsafe
# as some functions only accept bytes objects. Here convenience
# trumps safety.
TYPE_PROMOTIONS_PYTHON3 = TYPE_PROMOTIONS.copy()  # type: Final
TYPE_PROMOTIONS_PYTHON3.update({
    'builtins.bytearray': 'builtins.bytes',
})

# Hard coded type promotions for Python 2.
#
# These promotions are unsafe, but we are doing them anyway
# for convenience and also for Python 3 compatibility
# (bytearray -> str).
TYPE_PROMOTIONS_PYTHON2 = TYPE_PROMOTIONS.copy()  # type: Final
TYPE_PROMOTIONS_PYTHON2.update({
    'builtins.str': 'builtins.unicode',
    'builtins.bytearray': 'builtins.str',
})

# When analyzing a function, should we analyze the whole function in one go, or
# should we only perform one phase of the analysis? The latter is used for
# nested functions. In the first phase we add the function to the symbol table
# but don't process body. In the second phase we process function body. This
# way we can have mutually recursive nested functions.
FUNCTION_BOTH_PHASES = 0  # type: Final  # Everything in one go
FUNCTION_FIRST_PHASE_POSTPONE_SECOND = 1  # type: Final  # Add to symbol table but postpone body
FUNCTION_SECOND_PHASE = 2  # type: Final  # Only analyze body

# Map from the full name of a missing definition to the test fixture (under
# test-data/unit/fixtures/) that provides the definition. This is used for
# generating better error messages when running mypy tests only.
SUGGESTED_TEST_FIXTURES = {
    'builtins.list': 'list.pyi',
    'builtins.dict': 'dict.pyi',
    'builtins.set': 'set.pyi',
    'builtins.bool': 'bool.pyi',
    'builtins.Exception': 'exception.pyi',
    'builtins.BaseException': 'exception.pyi',
    'builtins.isinstance': 'isinstancelist.pyi',
    'builtins.property': 'property.pyi',
    'builtins.classmethod': 'classmethod.pyi',
}  # type: Final


class SemanticAnalyzerPass2(NodeVisitor[None],
                            SemanticAnalyzerInterface,
                            SemanticAnalyzerPluginInterface):
    """Semantically analyze parsed mypy files.

    The analyzer binds names and does various consistency checks for a
    parse tree. Note that type checking is performed as a separate
    pass.

    This is the second phase of semantic analysis.
    """

    # Module name space
    modules = None  # type: Dict[str, MypyFile]
    # Global name space for current module
    globals = None  # type: SymbolTable
    # Names declared using "global" (separate set for each scope)
    global_decls = None  # type: List[Set[str]]
    # Names declated using "nonlocal" (separate set for each scope)
    nonlocal_decls = None  # type: List[Set[str]]
    # Local names of function scopes; None for non-function scopes.
    locals = None  # type: List[Optional[SymbolTable]]
    # Nested block depths of scopes
    block_depth = None  # type: List[int]
    # TypeInfo of directly enclosing class (or None)
    type = None  # type: Optional[TypeInfo]
    # Stack of outer classes (the second tuple item contains tvars).
    type_stack = None  # type: List[Optional[TypeInfo]]
    # Type variables bound by the current scope, be it class or function
    tvar_scope = None  # type: TypeVarScope
    # Per-module options
    options = None  # type: Options

    # Stack of functions being analyzed
    function_stack = None  # type: List[FuncItem]

    # Status of postponing analysis of nested function bodies. By using this we
    # can have mutually recursive nested functions. Values are FUNCTION_x
    # constants. Note that separate phasea are not used for methods.
    postpone_nested_functions_stack = None  # type: List[int]
    # Postponed functions collected if
    # postpone_nested_functions_stack[-1] == FUNCTION_FIRST_PHASE_POSTPONE_SECOND.
    postponed_functions_stack = None  # type: List[List[Node]]

    loop_depth = 0         # Depth of breakable loops
    cur_mod_id = ''        # Current module id (or None) (phase 2)
    is_stub_file = False   # Are we analyzing a stub file?
    _is_typeshed_stub_file = False  # Are we analyzing a typeshed stub file?
    imports = None  # type: Set[str]  # Imported modules (during phase 2 analysis)
    errors = None  # type: Errors     # Keeps track of generated errors
    plugin = None  # type: Plugin     # Mypy plugin for special casing of library features

    def __init__(self,
                 modules: Dict[str, MypyFile],
                 missing_modules: Set[str],
                 errors: Errors,
                 plugin: Plugin) -> None:
        """Construct semantic analyzer.

        Use lib_path to search for modules, and report analysis errors
        using the Errors instance.
        """
        self.locals = [None]
        self.imports = set()
        self.type = None
        self.type_stack = []
        self.tvar_scope = TypeVarScope()
        self.function_stack = []
        self.block_depth = [0]
        self.loop_depth = 0
        self.errors = errors
        self.modules = modules
        self.msg = MessageBuilder(errors, modules)
        self.missing_modules = missing_modules
        self.postpone_nested_functions_stack = [FUNCTION_BOTH_PHASES]
        self.postponed_functions_stack = []
        self.all_exports = set()  # type: Set[str]
        self.plugin = plugin
        # If True, process function definitions. If False, don't. This is used
        # for processing module top levels in fine-grained incremental mode.
        self.recurse_into_functions = True
        self.scope = Scope()

    # mypyc doesn't properly handle implementing an abstractproperty
    # with a regular attribute so we make it a property
    @property
    def is_typeshed_stub_file(self) -> bool:
        return self._is_typeshed_stub_file

    def visit_file(self, file_node: MypyFile, fnam: str, options: Options,
                   patches: List[Tuple[int, Callable[[], None]]]) -> None:
        """Run semantic analysis phase 2 over a file.

        Add (priority, callback) pairs by mutating the 'patches' list argument. They
        will be called after all semantic analysis phases but before type checking,
        lowest priority values first.
        """
        self.recurse_into_functions = True
        self.options = options
        self.errors.set_file(fnam, file_node.fullname(), scope=self.scope)
        self.cur_mod_node = file_node
        self.cur_mod_id = file_node.fullname()
        self.is_stub_file = fnam.lower().endswith('.pyi')
        self._is_typeshed_stub_file = self.errors.is_typeshed_file(file_node.path)
        self.globals = file_node.names
        self.patches = patches
        self.named_tuple_analyzer = NamedTupleAnalyzer(options, self)
        self.typed_dict_analyzer = TypedDictAnalyzer(options, self, self.msg)
        self.enum_call_analyzer = EnumCallAnalyzer(options, self)
        self.newtype_analyzer = NewTypeAnalyzer(options, self, self.msg)

        with experiments.strict_optional_set(options.strict_optional):
            if 'builtins' in self.modules:
                self.globals['__builtins__'] = SymbolTableNode(MODULE_REF,
                                                               self.modules['builtins'])

            for name in implicit_module_attrs:
                v = self.globals[name].node
                if isinstance(v, Var):
                    assert v.type is not None, "Type of implicit attribute not set"
                    v.type = self.anal_type(v.type)
                    v.is_ready = True

            defs = file_node.defs
            self.scope.enter_file(file_node.fullname())
            for d in defs:
                self.accept(d)
            self.scope.leave()

            if self.cur_mod_id == 'builtins':
                remove_imported_names_from_symtable(self.globals, 'builtins')
                for alias_name in type_aliases:
                    self.globals.pop(alias_name.split('.')[-1], None)

            if '__all__' in self.globals:
                for name, g in self.globals.items():
                    if name not in self.all_exports:
                        g.module_public = False

            del self.options
            del self.patches
            del self.cur_mod_node
            del self.globals

    def refresh_partial(self, node: Union[MypyFile, FuncDef, OverloadedFuncDef],
                        patches: List[Tuple[int, Callable[[], None]]]) -> None:
        """Refresh a stale target in fine-grained incremental mode."""
        self.patches = patches
        if isinstance(node, MypyFile):
            self.refresh_top_level(node)
        else:
            self.recurse_into_functions = True
            self.accept(node)
        del self.patches

    def refresh_top_level(self, file_node: MypyFile) -> None:
        """Reanalyze a stale module top-level in fine-grained incremental mode."""
        self.recurse_into_functions = False
        for d in file_node.defs:
            self.accept(d)

    @contextmanager
    def file_context(self, file_node: MypyFile, fnam: str, options: Options,
                     active_type: Optional[TypeInfo],
                     scope: Optional[Scope] = None) -> Iterator[None]:
        # TODO: Use this above in visit_file
        scope = scope or self.scope
        self.options = options
        self.errors.set_file(fnam, file_node.fullname(), scope=scope)
        self.cur_mod_node = file_node
        self.cur_mod_id = file_node.fullname()
        scope.enter_file(self.cur_mod_id)
        self.is_stub_file = fnam.lower().endswith('.pyi')
        self._is_typeshed_stub_file = self.errors.is_typeshed_file(file_node.path)
        self.globals = file_node.names
        self.tvar_scope = TypeVarScope()
        if active_type:
            scope.enter_class(active_type)
            self.enter_class(active_type.defn.info)
            for tvar in active_type.defn.type_vars:
                self.tvar_scope.bind_existing(tvar)

        yield

        if active_type:
            scope.leave()
            self.leave_class()
            self.type = None
        scope.leave()
        del self.options

    def visit_func_def(self, defn: FuncDef) -> None:
        if not self.recurse_into_functions:
            return

        with self.scope.function_scope(defn):
            self._visit_func_def(defn)

    def _visit_func_def(self, defn: FuncDef) -> None:
        phase_info = self.postpone_nested_functions_stack[-1]
        if phase_info != FUNCTION_SECOND_PHASE:
            # First phase of analysis for function.
            self.function_stack.append(defn)
            if not defn._fullname:
                defn._fullname = self.qualified_name(defn.name())
            if defn.type:
                assert isinstance(defn.type, CallableType)
                self.update_function_type_variables(defn.type, defn)
            self.function_stack.pop()

            defn.is_conditional = self.block_depth[-1] > 0

            # TODO(jukka): Figure out how to share the various cases. It doesn't
            #   make sense to have (almost) duplicate code (here and elsewhere) for
            #   3 cases: module-level, class-level and local names. Maybe implement
            #   a common stack of namespaces. As the 3 kinds of namespaces have
            #   different semantics, this wouldn't always work, but it might still
            #   be a win.
            #   Also we can re-use some logic in self.add_symbol().
            if self.is_class_scope():
                # Method definition
                assert self.type is not None, "Type not set at class scope"
                defn.info = self.type
                add_symbol = True
                if not defn.is_decorated and not defn.is_overload:
                    if (defn.name() in self.type.names and
                            self.type.names[defn.name()].node != defn):
                        # Redefinition. Conditional redefinition is okay.
                        n = self.type.names[defn.name()].node
                        if not self.set_original_def(n, defn):
                            self.name_already_defined(defn.name(), defn,
                                                      self.type.names[defn.name()])
                            add_symbol = False
                    if add_symbol:
                        self.type.names[defn.name()] = SymbolTableNode(MDEF, defn)
                if defn.type is not None and defn.name() in ('__init__', '__init_subclass__'):
                    assert isinstance(defn.type, CallableType)
                    if isinstance(defn.type.ret_type, AnyType):
                        defn.type = defn.type.copy_modified(ret_type=NoneTyp())
                self.prepare_method_signature(defn, self.type)
            elif self.is_func_scope():
                # Nested function
                assert self.locals[-1] is not None, "No locals at function scope"
                if not defn.is_decorated and not defn.is_overload:
                    if defn.name() in self.locals[-1]:
                        # Redefinition. Conditional redefinition is okay.
                        n = self.locals[-1][defn.name()].node
                        if not self.set_original_def(n, defn):
                            self.name_already_defined(defn.name(), defn,
                                                      self.locals[-1][defn.name()])
                    else:
                        self.add_local(defn, defn)
            else:
                # Top-level function
                if not defn.is_decorated and not defn.is_overload:
                    symbol = self.globals[defn.name()]
                    if isinstance(symbol.node, FuncDef) and symbol.node != defn:
                        # This is redefinition. Conditional redefinition is okay.
                        if not self.set_original_def(symbol.node, defn):
                            # Report error.
                            self.check_no_global(defn.name(), defn, True)

            # Analyze function signature and initializers in the first phase
            # (at least this mirrors what happens at runtime).
            with self.tvar_scope_frame(self.tvar_scope.method_frame()):
                if defn.type:
                    self.check_classvar_in_signature(defn.type)
                    assert isinstance(defn.type, CallableType)
                    # Signature must be analyzed in the surrounding scope so that
                    # class-level imported names and type variables are in scope.
                    analyzer = self.type_analyzer()
                    defn.type = analyzer.visit_callable_type(defn.type, nested=False)
                    self.add_type_alias_deps(analyzer.aliases_used)
                    self.check_function_signature(defn)
                    if isinstance(defn, FuncDef):
                        assert isinstance(defn.type, CallableType)
                        defn.type = set_callable_name(defn.type, defn)
                for arg in defn.arguments:
                    if arg.initializer:
                        arg.initializer.accept(self)

            if phase_info == FUNCTION_FIRST_PHASE_POSTPONE_SECOND:
                # Postpone this function (for the second phase).
                self.postponed_functions_stack[-1].append(defn)
                return
        if phase_info != FUNCTION_FIRST_PHASE_POSTPONE_SECOND:
            # Second phase of analysis for function.
            self.analyze_function(defn)
            if defn.is_coroutine and isinstance(defn.type, CallableType):
                if defn.is_async_generator:
                    # Async generator types are handled elsewhere
                    pass
                else:
                    # A coroutine defined as `async def foo(...) -> T: ...`
                    # has external return type `Coroutine[Any, Any, T]`.
                    any_type = AnyType(TypeOfAny.special_form)
                    ret_type = self.named_type_or_none('typing.Coroutine',
                        [any_type, any_type, defn.type.ret_type])
                    assert ret_type is not None, "Internal error: typing.Coroutine not found"
                    defn.type = defn.type.copy_modified(ret_type=ret_type)

    def prepare_method_signature(self, func: FuncDef, info: TypeInfo) -> None:
        """Check basic signature validity and tweak annotation of self/cls argument."""
        # Only non-static methods are special.
        functype = func.type
        if not func.is_static:
            if not func.arguments:
                self.fail('Method must have at least one argument', func)
            elif isinstance(functype, CallableType):
                self_type = functype.arg_types[0]
                if isinstance(self_type, AnyType):
                    leading_type = fill_typevars(info)  # type: Type
                    if func.is_class or func.name() in ('__new__', '__init_subclass__'):
                        leading_type = self.class_type(leading_type)
                    func.type = replace_implicit_first_type(functype, leading_type)

    def set_original_def(self, previous: Optional[Node], new: FuncDef) -> bool:
        """If 'new' conditionally redefine 'previous', set 'previous' as original

        We reject straight redefinitions of functions, as they are usually
        a programming error. For example:

        . def f(): ...
        . def f(): ...  # Error: 'f' redefined
        """
        if isinstance(previous, (FuncDef, Var, Decorator)) and new.is_conditional:
            new.original_def = previous
            return True
        else:
            return False

    def update_function_type_variables(self, fun_type: CallableType, defn: FuncItem) -> None:
        """Make any type variables in the signature of defn explicit.

        Update the signature of defn to contain type variable definitions
        if defn is generic.
        """
        with self.tvar_scope_frame(self.tvar_scope.method_frame()):
            a = self.type_analyzer()
            fun_type.variables = a.bind_function_type_variables(fun_type, defn)

    def visit_overloaded_func_def(self, defn: OverloadedFuncDef) -> None:
        if not self.recurse_into_functions:
            return
        # NB: Since _visit_overloaded_func_def will call accept on the
        # underlying FuncDefs, the function might get entered twice.
        # This is fine, though, because only the outermost function is
        # used to compute targets.
        with self.scope.function_scope(defn):
            self._visit_overloaded_func_def(defn)

    def _visit_overloaded_func_def(self, defn: OverloadedFuncDef) -> None:
        # OverloadedFuncDef refers to any legitimate situation where you have
        # more than one declaration for the same function in a row.  This occurs
        # with a @property with a setter or a deleter, and for a classic
        # @overload.

        # Decide whether to analyze this as a property or an overload.  If an
        # overload, and we're outside a stub, find the impl and set it.  Remove
        # the impl from the item list, it's special.
        types = []  # type: List[CallableType]
        non_overload_indexes = []

        # See if the first item is a property (and not an overload)
        first_item = defn.items[0]
        first_item.is_overload = True
        first_item.accept(self)

        defn._fullname = self.qualified_name(defn.name())

        if isinstance(first_item, Decorator) and first_item.func.is_property:
            first_item.func.is_overload = True
            self.analyze_property_with_multi_part_definition(defn)
            typ = function_type(first_item.func, self.builtin_type('builtins.function'))
            assert isinstance(typ, CallableType)
            types = [typ]
        else:
            for i, item in enumerate(defn.items):
                if i != 0:
                    # The first item was already visited
                    item.is_overload = True
                    item.accept(self)
                # TODO: support decorated overloaded functions properly
                if isinstance(item, Decorator):
                    callable = function_type(item.func, self.builtin_type('builtins.function'))
                    assert isinstance(callable, CallableType)
                    if not any(refers_to_fullname(dec, 'typing.overload')
                               for dec in item.decorators):
                        if i == len(defn.items) - 1 and not self.is_stub_file:
                            # Last item outside a stub is impl
                            defn.impl = item
                        else:
                            # Oops it wasn't an overload after all. A clear error
                            # will vary based on where in the list it is, record
                            # that.
                            non_overload_indexes.append(i)
                    else:
                        item.func.is_overload = True
                        types.append(callable)
                elif isinstance(item, FuncDef):
                    if i == len(defn.items) - 1 and not self.is_stub_file:
                        defn.impl = item
                    else:
                        non_overload_indexes.append(i)
            if non_overload_indexes:
                if types:
                    # Some of them were overloads, but not all.
                    for idx in non_overload_indexes:
                        if self.is_stub_file:
                            self.fail("An implementation for an overloaded function "
                                      "is not allowed in a stub file", defn.items[idx])
                        else:
                            self.fail("The implementation for an overloaded function "
                                      "must come last", defn.items[idx])
                else:
                    for idx in non_overload_indexes[1:]:
                        self.name_already_defined(defn.name(), defn.items[idx], first_item)
                    if defn.impl:
                        self.name_already_defined(defn.name(), defn.impl, first_item)
                # Remove the non-overloads
                for idx in reversed(non_overload_indexes):
                    del defn.items[idx]
            # If we found an implementation, remove it from the overloads to
            # consider.
            if defn.impl is not None:
                assert defn.impl is defn.items[-1]
                defn.items = defn.items[:-1]
            elif not self.is_stub_file and not non_overload_indexes:
                if not (self.type and not self.is_func_scope() and self.type.is_protocol):
                    self.fail(
                        "An overloaded function outside a stub file must have an implementation",
                        defn)
                else:
                    for item in defn.items:
                        if isinstance(item, Decorator):
                            item.func.is_abstract = True
                        else:
                            item.is_abstract = True

        if types:
            defn.type = Overloaded(types)
            defn.type.line = defn.line

        if not defn.items:
            # It was not any kind of overload def after all. We've visited the
            # redefinitions already.
            return

        # Check final status, if the implementation is marked
        # as @final (or the first overload in stubs), then the whole overloaded
        # definition if @final.
        if any(item.is_final for item in defn.items):
            # We anyway mark it as final because it was probably the intention.
            defn.is_final = True
            # Only show the error once per overload
            bad_final = next(ov for ov in defn.items if ov.is_final)
            if not self.is_stub_file:
                self.fail("@final should be applied only to overload implementation",
                          bad_final)
            elif any(item.is_final for item in defn.items[1:]):
                bad_final = next(ov for ov in defn.items[1:] if ov.is_final)
                self.fail("In a stub file @final must be applied only to the first overload",
                          bad_final)
        if defn.impl is not None and defn.impl.is_final:
            defn.is_final = True

        # We know this is an overload def -- let's handle classmethod and staticmethod
        class_status = []
        static_status = []
        for item in defn.items:
            if isinstance(item, Decorator):
                inner = item.func
            elif isinstance(item, FuncDef):
                inner = item
            else:
                assert False, "The 'item' variable is an unexpected type: {}".format(type(item))
            class_status.append(inner.is_class)
            static_status.append(inner.is_static)

        if defn.impl is not None:
            if isinstance(defn.impl, Decorator):
                inner = defn.impl.func
            elif isinstance(defn.impl, FuncDef):
                inner = defn.impl
            else:
                assert False, "Unexpected impl type: {}".format(type(defn.impl))
            class_status.append(inner.is_class)
            static_status.append(inner.is_static)

        if len(set(class_status)) != 1:
            self.msg.overload_inconsistently_applies_decorator('classmethod', defn)
        elif len(set(static_status)) != 1:
            self.msg.overload_inconsistently_applies_decorator('staticmethod', defn)
        else:
            defn.is_class = class_status[0]
            defn.is_static = static_status[0]

        if self.type and not self.is_func_scope():
            self.type.names[defn.name()] = SymbolTableNode(MDEF, defn)
            defn.info = self.type
        elif self.is_func_scope():
            self.add_local(defn, defn)

    def analyze_property_with_multi_part_definition(self, defn: OverloadedFuncDef) -> None:
        """Analyze a property defined using multiple methods (e.g., using @x.setter).

        Assume that the first method (@property) has already been analyzed.
        """
        defn.is_property = True
        items = defn.items
        first_item = cast(Decorator, defn.items[0])
        for item in items[1:]:
            if isinstance(item, Decorator) and len(item.decorators) == 1:
                node = item.decorators[0]
                if isinstance(node, MemberExpr):
                    if node.name == 'setter':
                        # The first item represents the entire property.
                        first_item.var.is_settable_property = True
                        # Get abstractness from the original definition.
                        item.func.is_abstract = first_item.func.is_abstract
            else:
                self.fail("Decorated property not supported", item)
            if isinstance(item, Decorator):
                item.func.accept(self)

    def analyze_function(self, defn: FuncItem) -> None:
        is_method = self.is_class_scope()
        with self.tvar_scope_frame(self.tvar_scope.method_frame()):
            # Bind the type variables again to visit the body.
            if defn.type:
                a = self.type_analyzer()
                a.bind_function_type_variables(cast(CallableType, defn.type), defn)
            self.function_stack.append(defn)
            self.enter()
            for arg in defn.arguments:
                self.add_local(arg.variable, defn)

            # The first argument of a non-static, non-class method is like 'self'
            # (though the name could be different), having the enclosing class's
            # instance type.
            if is_method and not defn.is_static and not defn.is_class and defn.arguments:
                defn.arguments[0].variable.is_self = True

            # First analyze body of the function but ignore nested functions.
            self.postpone_nested_functions_stack.append(FUNCTION_FIRST_PHASE_POSTPONE_SECOND)
            self.postponed_functions_stack.append([])
            self.visit_block(defn.body)

            # Analyze nested functions (if any) as a second phase.
            self.postpone_nested_functions_stack[-1] = FUNCTION_SECOND_PHASE
            for postponed in self.postponed_functions_stack[-1]:
                postponed.accept(self)
            self.postpone_nested_functions_stack.pop()
            self.postponed_functions_stack.pop()

            self.leave()
            self.function_stack.pop()

    def check_classvar_in_signature(self, typ: Type) -> None:
        if isinstance(typ, Overloaded):
            for t in typ.items():  # type: Type
                self.check_classvar_in_signature(t)
            return
        if not isinstance(typ, CallableType):
            return
        for t in typ.arg_types + [typ.ret_type]:
            if self.is_classvar(t):
                self.fail_invalid_classvar(t)
                # Show only one error per signature
                break

    def check_function_signature(self, fdef: FuncItem) -> None:
        sig = fdef.type
        assert isinstance(sig, CallableType)
        if len(sig.arg_types) < len(fdef.arguments):
            self.fail('Type signature has too few arguments', fdef)
            # Add dummy Any arguments to prevent crashes later.
            num_extra_anys = len(fdef.arguments) - len(sig.arg_types)
            extra_anys = [AnyType(TypeOfAny.from_error)] * num_extra_anys
            sig.arg_types.extend(extra_anys)
        elif len(sig.arg_types) > len(fdef.arguments):
            self.fail('Type signature has too many arguments', fdef, blocker=True)

    def visit_class_def(self, defn: ClassDef) -> None:
        with self.scope.class_scope(defn.info):
            with self.analyze_class_body(defn) as should_continue:
                if should_continue:
                    # Analyze class body.
                    defn.defs.accept(self)

    @contextmanager
    def analyze_class_body(self, defn: ClassDef) -> Iterator[bool]:
        with self.tvar_scope_frame(self.tvar_scope.class_frame()):
            is_protocol = self.detect_protocol_base(defn)
            self.update_metaclass(defn)
            self.clean_up_bases_and_infer_type_variables(defn)
            self.analyze_class_keywords(defn)
            if self.typed_dict_analyzer.analyze_typeddict_classdef(defn):
                yield False
                return
            named_tuple_info = self.named_tuple_analyzer.analyze_namedtuple_classdef(defn)
            if named_tuple_info is not None:
                # Temporarily clear the names dict so we don't get errors about duplicate names
                # that were already set in build_namedtuple_typeinfo.
                nt_names = named_tuple_info.names
                named_tuple_info.names = SymbolTable()

                self.enter_class(named_tuple_info)

                yield True

                self.leave_class()

                # make sure we didn't use illegal names, then reset the names in the typeinfo
                for prohibited in NAMEDTUPLE_PROHIBITED_NAMES:
                    if prohibited in named_tuple_info.names:
                        if nt_names.get(prohibited) is named_tuple_info.names[prohibited]:
                            continue
                        ctx = named_tuple_info.names[prohibited].node
                        assert ctx is not None
                        self.fail('Cannot overwrite NamedTuple attribute "{}"'.format(prohibited),
                                  ctx)

                # Restore the names in the original symbol table. This ensures that the symbol
                # table contains the field objects created by build_namedtuple_typeinfo. Exclude
                # __doc__, which can legally be overwritten by the class.
                named_tuple_info.names.update({
                    key: value for key, value in nt_names.items()
                    if key not in named_tuple_info.names or key != '__doc__'
                })
            else:
                self.setup_class_def_analysis(defn)
                self.analyze_base_classes(defn)
                self.analyze_metaclass(defn)
                defn.info.is_protocol = is_protocol
                defn.info.runtime_protocol = False
                for decorator in defn.decorators:
                    self.analyze_class_decorator(defn, decorator)
                self.enter_class(defn.info)
                yield True
                self.calculate_abstract_status(defn.info)
                self.setup_type_promotion(defn)
                self.apply_class_plugin_hooks(defn)
                self.leave_class()

    def apply_class_plugin_hooks(self, defn: ClassDef) -> None:
        """Apply a plugin hook that may infer a more precise definition for a class."""
        def get_fullname(expr: Expression) -> Optional[str]:
            if isinstance(expr, CallExpr):
                return get_fullname(expr.callee)
            elif isinstance(expr, IndexExpr):
                return get_fullname(expr.base)
            elif isinstance(expr, RefExpr):
                if expr.fullname:
                    return expr.fullname
                # If we don't have a fullname look it up. This happens because base classes are
                # analyzed in a different manner (see exprtotype.py) and therefore those AST
                # nodes will not have full names.
                sym = self.lookup_type_node(expr)
                if sym:
                    return sym.fullname
            return None

        for decorator in defn.decorators:
            decorator_name = get_fullname(decorator)
            if decorator_name:
                hook = self.plugin.get_class_decorator_hook(decorator_name)
                if hook:
                    hook(ClassDefContext(defn, decorator, self))

        if defn.metaclass:
            metaclass_name = get_fullname(defn.metaclass)
            if metaclass_name:
                hook = self.plugin.get_metaclass_hook(metaclass_name)
                if hook:
                    hook(ClassDefContext(defn, defn.metaclass, self))

        for base_expr in defn.base_type_exprs:
            base_name = get_fullname(base_expr)
            if base_name:
                hook = self.plugin.get_base_class_hook(base_name)
                if hook:
                    hook(ClassDefContext(defn, base_expr, self))

    def analyze_class_keywords(self, defn: ClassDef) -> None:
        for value in defn.keywords.values():
            value.accept(self)

    def enter_class(self, info: TypeInfo) -> None:
        # Remember previous active class
        self.type_stack.append(self.type)
        self.locals.append(None)  # Add class scope
        self.block_depth.append(-1)  # The class body increments this to 0
        self.postpone_nested_functions_stack.append(FUNCTION_BOTH_PHASES)
        self.type = info

    def leave_class(self) -> None:
        """ Restore analyzer state. """
        self.postpone_nested_functions_stack.pop()
        self.block_depth.pop()
        self.locals.pop()
        self.type = self.type_stack.pop()

    def analyze_class_decorator(self, defn: ClassDef, decorator: Expression) -> None:
        decorator.accept(self)
        if isinstance(decorator, RefExpr):
            if decorator.fullname in ('typing.runtime', 'typing_extensions.runtime'):
                if defn.info.is_protocol:
                    defn.info.runtime_protocol = True
                else:
                    self.fail('@runtime can only be used with protocol classes', defn)
            elif decorator.fullname in ('typing.final',
                                        'typing_extensions.final'):
                defn.info.is_final = True

    def calculate_abstract_status(self, typ: TypeInfo) -> None:
        """Calculate abstract status of a class.

        Set is_abstract of the type to True if the type has an unimplemented
        abstract attribute.  Also compute a list of abstract attributes.
        """
        concrete = set()  # type: Set[str]
        abstract = []  # type: List[str]
        abstract_in_this_class = []  # type: List[str]
        for base in typ.mro:
            for name, symnode in base.names.items():
                node = symnode.node
                if isinstance(node, OverloadedFuncDef):
                    # Unwrap an overloaded function definition. We can just
                    # check arbitrarily the first overload item. If the
                    # different items have a different abstract status, there
                    # should be an error reported elsewhere.
                    func = node.items[0]  # type: Optional[Node]
                else:
                    func = node
                if isinstance(func, Decorator):
                    fdef = func.func
                    if fdef.is_abstract and name not in concrete:
                        typ.is_abstract = True
                        abstract.append(name)
                        if base is typ:
                            abstract_in_this_class.append(name)
                elif isinstance(node, Var):
                    if node.is_abstract_var and name not in concrete:
                        typ.is_abstract = True
                        abstract.append(name)
                        if base is typ:
                            abstract_in_this_class.append(name)
                concrete.add(name)
        # In stubs, abstract classes need to be explicitly marked because it is too
        # easy to accidentally leave a concrete class abstract by forgetting to
        # implement some methods.
        typ.abstract_attributes = sorted(abstract)
        if not self.is_stub_file:
            return
        if (typ.declared_metaclass and typ.declared_metaclass.type.fullname() == 'abc.ABCMeta'):
            return
        if typ.is_protocol:
            return
        if abstract and not abstract_in_this_class:
            attrs = ", ".join('"{}"'.format(attr) for attr in sorted(abstract))
            self.fail("Class {} has abstract attributes {}".format(typ.fullname(), attrs), typ)
            self.note("If it is meant to be abstract, add 'abc.ABCMeta' as an explicit metaclass",
                      typ)

    def setup_type_promotion(self, defn: ClassDef) -> None:
        """Setup extra, ad-hoc subtyping relationships between classes (promotion).

        This includes things like 'int' being compatible with 'float'.
        """
        promote_target = None  # type: Optional[Type]
        for decorator in defn.decorators:
            if isinstance(decorator, CallExpr):
                analyzed = decorator.analyzed
                if isinstance(analyzed, PromoteExpr):
                    # _promote class decorator (undocumented feature).
                    promote_target = analyzed.type
        if not promote_target:
            promotions = (TYPE_PROMOTIONS_PYTHON3 if self.options.python_version[0] >= 3
                          else TYPE_PROMOTIONS_PYTHON2)
            if defn.fullname in promotions:
                promote_target = self.named_type_or_none(promotions[defn.fullname])
        defn.info._promote = promote_target

    def detect_protocol_base(self, defn: ClassDef) -> bool:
        for base_expr in defn.base_type_exprs:
            try:
                base = expr_to_unanalyzed_type(base_expr)
            except TypeTranslationError:
                continue  # This will be reported later
            if not isinstance(base, UnboundType):
                continue
            sym = self.lookup_qualified(base.name, base)
            if sym is None or sym.node is None:
                continue
            if sym.node.fullname() in ('typing.Protocol', 'typing_extensions.Protocol'):
                return True
        return False

    def clean_up_bases_and_infer_type_variables(self, defn: ClassDef) -> None:
        """Remove extra base classes such as Generic and infer type vars.

        For example, consider this class:

        . class Foo(Bar, Generic[T]): ...

        Now we will remove Generic[T] from bases of Foo and infer that the
        type variable 'T' is a type argument of Foo.

        Note that this is performed *before* semantic analysis.
        """
        removed = []  # type: List[int]
        declared_tvars = []  # type: TypeVarList
        for i, base_expr in enumerate(defn.base_type_exprs):
            self.analyze_type_expr(base_expr)

            try:
                base = expr_to_unanalyzed_type(base_expr)
            except TypeTranslationError:
                # This error will be caught later.
                continue
            tvars = self.analyze_typevar_declaration(base)
            if tvars is not None:
                if declared_tvars:
                    self.fail('Only single Generic[...] or Protocol[...] can be in bases', defn)
                removed.append(i)
                declared_tvars.extend(tvars)
            if isinstance(base, UnboundType):
                sym = self.lookup_qualified(base.name, base)
                if sym is not None and sym.node is not None:
                    if (sym.node.fullname() in ('typing.Protocol',
                                                'typing_extensions.Protocol') and
                            i not in removed):
                        # also remove bare 'Protocol' bases
                        removed.append(i)

        all_tvars = self.get_all_bases_tvars(defn, removed)
        if declared_tvars:
            if len(remove_dups(declared_tvars)) < len(declared_tvars):
                self.fail("Duplicate type variables in Generic[...] or Protocol[...]", defn)
            declared_tvars = remove_dups(declared_tvars)
            if not set(all_tvars).issubset(set(declared_tvars)):
                self.fail("If Generic[...] or Protocol[...] is present"
                          " it should list all type variables", defn)
                # In case of error, Generic tvars will go first
                declared_tvars = remove_dups(declared_tvars + all_tvars)
        else:
            declared_tvars = all_tvars
        if declared_tvars:
            if defn.info:
                defn.info.type_vars = [name for name, _ in declared_tvars]
        for i in reversed(removed):
            defn.removed_base_type_exprs.append(defn.base_type_exprs[i])
            del defn.base_type_exprs[i]
        tvar_defs = []  # type: List[TypeVarDef]
        for name, tvar_expr in declared_tvars:
            tvar_def = self.tvar_scope.bind_new(name, tvar_expr)
            tvar_defs.append(tvar_def)
        defn.type_vars = tvar_defs

    def analyze_typevar_declaration(self, t: Type) -> Optional[TypeVarList]:
        if not isinstance(t, UnboundType):
            return None
        unbound = t
        sym = self.lookup_qualified(unbound.name, unbound)
        if sym is None or sym.node is None:
            return None
        if (sym.node.fullname() == 'typing.Generic' or
                sym.node.fullname() == 'typing.Protocol' and t.args or
                sym.node.fullname() == 'typing_extensions.Protocol' and t.args):
            tvars = []  # type: TypeVarList
            for arg in unbound.args:
                tvar = self.analyze_unbound_tvar(arg)
                if tvar:
                    tvars.append(tvar)
                else:
                    self.fail('Free type variable expected in %s[...]' %
                              sym.node.name(), t)
            return tvars
        return None

    def analyze_unbound_tvar(self, t: Type) -> Optional[Tuple[str, TypeVarExpr]]:
        if not isinstance(t, UnboundType):
            return None
        unbound = t
        sym = self.lookup_qualified(unbound.name, unbound)
        if sym is None or sym.kind != TVAR:
            return None
        elif sym.fullname and not self.tvar_scope.allow_binding(sym.fullname):
            # It's bound by our type variable scope
            return None
        else:
            assert isinstance(sym.node, TypeVarExpr)
            return unbound.name, sym.node

    def get_all_bases_tvars(self, defn: ClassDef, removed: List[int]) -> TypeVarList:
        tvars = []  # type: TypeVarList
        for i, base_expr in enumerate(defn.base_type_exprs):
            if i not in removed:
                try:
                    base = expr_to_unanalyzed_type(base_expr)
                except TypeTranslationError:
                    # This error will be caught later.
                    continue
                base_tvars = base.accept(TypeVariableQuery(self.lookup_qualified, self.tvar_scope))
                tvars.extend(base_tvars)
        return remove_dups(tvars)

    def setup_class_def_analysis(self, defn: ClassDef) -> None:
        """Prepare for the analysis of a class definition."""
        if not defn.info:
            defn.info = TypeInfo(SymbolTable(), defn, self.cur_mod_id)
            defn.info._fullname = defn.info.name()
        if self.is_func_scope() or self.type:
            kind = MDEF
            if self.is_nested_within_func_scope():
                kind = LDEF
            node = SymbolTableNode(kind, defn.info)
            self.add_symbol(defn.name, node, defn)
            if kind == LDEF:
                # We need to preserve local classes, let's store them
                # in globals under mangled unique names
                #
                # TODO: Putting local classes into globals breaks assumptions in fine-grained
                #     incremental mode and we should avoid it.
                if '@' not in defn.info._fullname:
                    local_name = defn.info._fullname + '@' + str(defn.line)
                    defn.info._fullname = self.cur_mod_id + '.' + local_name
                else:
                    # Preserve name from previous fine-grained incremental run.
                    local_name = defn.info._fullname
                defn.fullname = defn.info._fullname
                self.globals[local_name] = node

    def analyze_base_classes(self, defn: ClassDef) -> None:
        """Analyze and set up base classes.

        This computes several attributes on the corresponding TypeInfo defn.info
        related to the base classes: defn.info.bases, defn.info.mro, and
        miscellaneous others (at least tuple_type, fallback_to_any, and is_enum.)
        """

        base_types = []  # type: List[Instance]
        info = defn.info

        for base_expr in defn.base_type_exprs:
            try:
                base = self.expr_to_analyzed_type(base_expr)
            except TypeTranslationError:
                self.fail('Invalid base class', base_expr)
                info.fallback_to_any = True
                continue

            if isinstance(base, TupleType):
                if info.tuple_type:
                    self.fail("Class has two incompatible bases derived from tuple", defn)
                    defn.has_incompatible_baseclass = True
                info.tuple_type = base
                base_types.append(base.fallback)
                if isinstance(base_expr, CallExpr):
                    defn.analyzed = NamedTupleExpr(base.fallback.type)
                    defn.analyzed.line = defn.line
                    defn.analyzed.column = defn.column
            elif isinstance(base, Instance):
                if base.type.is_newtype:
                    self.fail("Cannot subclass NewType", defn)
                base_types.append(base)
            elif isinstance(base, AnyType):
                if self.options.disallow_subclassing_any:
                    if isinstance(base_expr, (NameExpr, MemberExpr)):
                        msg = "Class cannot subclass '{}' (has type 'Any')".format(base_expr.name)
                    else:
                        msg = "Class cannot subclass value of type 'Any'"
                    self.fail(msg, base_expr)
                info.fallback_to_any = True
            else:
                self.fail('Invalid base class', base_expr)
                info.fallback_to_any = True
            if self.options.disallow_any_unimported and has_any_from_unimported_type(base):
                if isinstance(base_expr, (NameExpr, MemberExpr)):
                    prefix = "Base type {}".format(base_expr.name)
                else:
                    prefix = "Base type"
                self.msg.unimported_type_becomes_any(prefix, base, base_expr)
            check_for_explicit_any(base, self.options, self.is_typeshed_stub_file, self.msg,
                                   context=base_expr)

        # Add 'object' as implicit base if there is no other base class.
        if (not base_types and defn.fullname != 'builtins.object'):
            base_types.append(self.object_type())

        info.bases = base_types

        # Calculate the MRO. It might be incomplete at this point if
        # the bases of defn include classes imported from other
        # modules in an import loop. We'll recompute it in SemanticAnalyzerPass3.
        if not self.verify_base_classes(defn):
            # Give it an MRO consisting of just the class itself and object.
            defn.info.mro = [defn.info, self.object_type().type]
            return
        # TODO: Ideally we should move MRO calculation to a later stage, but this is
        # not easy, see issue #5536.
        self.calculate_class_mro(defn, self.object_type)

    def calculate_class_mro(self, defn: ClassDef,
                            obj_type: Optional[Callable[[], Instance]] = None) -> None:
        """Calculate method resolution order for a class.

        `obj_type` may be omitted in the third pass when all classes are already analyzed.
        It exists just to fill in empty base class list during second pass in case of
        an import cycle.
        """
        try:
            calculate_mro(defn.info, obj_type)
        except MroError:
            self.fail_blocker('Cannot determine consistent method resolution '
                              'order (MRO) for "%s"' % defn.name, defn)
            defn.info.mro = []
        # Allow plugins to alter the MRO to handle the fact that `def mro()`
        # on metaclasses permits MRO rewriting.
        if defn.fullname:
            hook = self.plugin.get_customize_class_mro_hook(defn.fullname)
            if hook:
                hook(ClassDefContext(defn, Expression(), self))

    def update_metaclass(self, defn: ClassDef) -> None:
        """Lookup for special metaclass declarations, and update defn fields accordingly.

        * __metaclass__ attribute in Python 2
        * six.with_metaclass(M, B1, B2, ...)
        * @six.add_metaclass(M)
        """

        # Look for "__metaclass__ = <metaclass>" in Python 2
        python2_meta_expr = None  # type: Optional[Expression]
        if self.options.python_version[0] == 2:
            for body_node in defn.defs.body:
                if isinstance(body_node, ClassDef) and body_node.name == "__metaclass__":
                    self.fail("Metaclasses defined as inner classes are not supported", body_node)
                    break
                elif isinstance(body_node, AssignmentStmt) and len(body_node.lvalues) == 1:
                    lvalue = body_node.lvalues[0]
                    if isinstance(lvalue, NameExpr) and lvalue.name == "__metaclass__":
                        python2_meta_expr = body_node.rvalue

        # Look for six.with_metaclass(M, B1, B2, ...)
        with_meta_expr = None  # type: Optional[Expression]
        if len(defn.base_type_exprs) == 1:
            base_expr = defn.base_type_exprs[0]
            if isinstance(base_expr, CallExpr) and isinstance(base_expr.callee, RefExpr):
                base_expr.callee.accept(self)
                if (base_expr.callee.fullname == 'six.with_metaclass'
                        and len(base_expr.args) >= 1
                        and all(kind == ARG_POS for kind in base_expr.arg_kinds)):
                    with_meta_expr = base_expr.args[0]
                    defn.base_type_exprs = base_expr.args[1:]

        # Look for @six.add_metaclass(M)
        add_meta_expr = None  # type: Optional[Expression]
        for dec_expr in defn.decorators:
            if isinstance(dec_expr, CallExpr) and isinstance(dec_expr.callee, RefExpr):
                dec_expr.callee.accept(self)
                if (dec_expr.callee.fullname == 'six.add_metaclass'
                    and len(dec_expr.args) == 1
                        and dec_expr.arg_kinds[0] == ARG_POS):
                    add_meta_expr = dec_expr.args[0]
                    break

        metas = {defn.metaclass, python2_meta_expr, with_meta_expr, add_meta_expr} - {None}
        if len(metas) == 0:
            return
        if len(metas) > 1:
            self.fail("Multiple metaclass definitions", defn)
            return
        defn.metaclass = metas.pop()

    def expr_to_analyzed_type(self, expr: Expression) -> Type:
        if isinstance(expr, CallExpr):
            expr.accept(self)
            info = self.named_tuple_analyzer.check_namedtuple(expr, None, self.is_func_scope())
            if info is None:
                # Some form of namedtuple is the only valid type that looks like a call
                # expression. This isn't a valid type.
                raise TypeTranslationError()
            assert info.tuple_type, "NamedTuple without tuple type"
            fallback = Instance(info, [])
            return TupleType(info.tuple_type.items, fallback=fallback)
        typ = expr_to_unanalyzed_type(expr)
        return self.anal_type(typ)

    def verify_base_classes(self, defn: ClassDef) -> bool:
        info = defn.info
        for base in info.bases:
            baseinfo = base.type
            if self.is_base_class(info, baseinfo):
                self.fail('Cycle in inheritance hierarchy', defn, blocker=True)
                # Clear bases to forcefully get rid of the cycle.
                info.bases = []
            if baseinfo.fullname() == 'builtins.bool':
                self.fail("'%s' is not a valid base class" %
                          baseinfo.name(), defn, blocker=True)
                return False
        dup = find_duplicate(info.direct_base_classes())
        if dup:
            self.fail('Duplicate base class "%s"' % dup.name(), defn, blocker=True)
            return False
        return True

    def is_base_class(self, t: TypeInfo, s: TypeInfo) -> bool:
        """Determine if t is a base class of s (but do not use mro)."""
        # Search the base class graph for t, starting from s.
        worklist = [s]
        visited = {s}
        while worklist:
            nxt = worklist.pop()
            if nxt == t:
                return True
            for base in nxt.bases:
                if base.type not in visited:
                    worklist.append(base.type)
                    visited.add(base.type)
        return False

    def analyze_metaclass(self, defn: ClassDef) -> None:
        if defn.metaclass:
            metaclass_name = None
            if isinstance(defn.metaclass, NameExpr):
                metaclass_name = defn.metaclass.name
            elif isinstance(defn.metaclass, MemberExpr):
                metaclass_name = get_member_expr_fullname(defn.metaclass)
            if metaclass_name is None:
                self.fail("Dynamic metaclass not supported for '%s'" % defn.name, defn.metaclass)
                return
            sym = self.lookup_qualified(metaclass_name, defn.metaclass)
            if sym is None:
                # Probably a name error - it is already handled elsewhere
                return
            if isinstance(sym.node, Var) and isinstance(sym.node.type, AnyType):
                # 'Any' metaclass -- just ignore it.
                #
                # TODO: A better approach would be to record this information
                #       and assume that the type object supports arbitrary
                #       attributes, similar to an 'Any' base class.
                return
            if not isinstance(sym.node, TypeInfo) or sym.node.tuple_type is not None:
                self.fail("Invalid metaclass '%s'" % metaclass_name, defn.metaclass)
                return
            if not sym.node.is_metaclass():
                self.fail("Metaclasses not inheriting from 'type' are not supported",
                          defn.metaclass)
                return
            inst = fill_typevars(sym.node)
            assert isinstance(inst, Instance)
            defn.info.declared_metaclass = inst
        defn.info.metaclass_type = defn.info.calculate_metaclass_type()
        if defn.info.metaclass_type is None:
            # Inconsistency may happen due to multiple baseclasses even in classes that
            # do not declare explicit metaclass, but it's harder to catch at this stage
            if defn.metaclass is not None:
                self.fail("Inconsistent metaclass structure for '%s'" % defn.name, defn)
        else:
            if defn.info.metaclass_type.type.has_base('enum.EnumMeta'):
                defn.info.is_enum = True
                if defn.type_vars:
                    self.fail("Enum class cannot be generic", defn)

    def object_type(self) -> Instance:
        return self.named_type('__builtins__.object')

    def str_type(self) -> Instance:
        return self.named_type('__builtins__.str')

    def class_type(self, self_type: Type) -> Type:
        return TypeType.make_normalized(self_type)

    def named_type(self, qualified_name: str, args: Optional[List[Type]] = None) -> Instance:
        sym = self.lookup_qualified(qualified_name, Context())
        assert sym, "Internal error: attempted to construct unknown type"
        node = sym.node
        assert isinstance(node, TypeInfo)
        if args:
            # TODO: assert len(args) == len(node.defn.type_vars)
            return Instance(node, args)
        return Instance(node, [AnyType(TypeOfAny.special_form)] * len(node.defn.type_vars))

    def named_type_or_none(self, qualified_name: str,
                           args: Optional[List[Type]] = None) -> Optional[Instance]:
        sym = self.lookup_fully_qualified_or_none(qualified_name)
        if not sym:
            return None
        node = sym.node
        if isinstance(node, TypeAlias):
            assert isinstance(node.target, Instance)
            node = node.target.type
        assert isinstance(node, TypeInfo), node
        if args is not None:
            # TODO: assert len(args) == len(node.defn.type_vars)
            return Instance(node, args)
        return Instance(node, [AnyType(TypeOfAny.unannotated)] * len(node.defn.type_vars))

    def visit_import(self, i: Import) -> None:
        for id, as_id in i.ids:
            if as_id is not None:
                self.add_module_symbol(id, as_id, module_public=True, context=i)
            else:
                # Modules imported in a stub file without using 'as x' won't get exported
                module_public = not self.is_stub_file
                base = id.split('.')[0]
                self.add_module_symbol(base, base, module_public=module_public,
                                       context=i, module_hidden=not module_public)
                self.add_submodules_to_parent_modules(id, module_public)

    def add_submodules_to_parent_modules(self, id: str, module_public: bool) -> None:
        """Recursively adds a reference to a newly loaded submodule to its parent.

        When you import a submodule in any way, Python will add a reference to that
        submodule to its parent. So, if you do something like `import A.B` or
        `from A import B` or `from A.B import Foo`, Python will add a reference to
        module A.B to A's namespace.

        Note that this "parent patching" process is completely independent from any
        changes made to the *importer's* namespace. For example, if you have a file
        named `foo.py` where you do `from A.B import Bar`, then foo's namespace will
        be modified to contain a reference to only Bar. Independently, A's namespace
        will be modified to contain a reference to `A.B`.
        """
        while '.' in id:
            parent, child = id.rsplit('.', 1)
            parent_mod = self.modules.get(parent)
            if parent_mod and self.allow_patching(parent_mod, child):
                child_mod = self.modules.get(id)
                if child_mod:
                    sym = SymbolTableNode(MODULE_REF, child_mod,
                                          module_public=module_public,
                                          no_serialize=True)
                else:
                    # Construct a dummy Var with Any type.
                    any_type = AnyType(TypeOfAny.from_unimported_type,
                                       missing_import_name=id)
                    var = Var(child, any_type)
                    var._fullname = child
                    var.is_ready = True
                    var.is_suppressed_import = True
                    sym = SymbolTableNode(GDEF, var,
                                          module_public=module_public,
                                          no_serialize=True)
                parent_mod.names[child] = sym
            id = parent

    def allow_patching(self, parent_mod: MypyFile, child: str) -> bool:
        if child not in parent_mod.names:
            return True
        node = parent_mod.names[child].node
        if isinstance(node, Var) and node.is_suppressed_import:
            return True
        return False

    def add_module_symbol(self, id: str, as_id: str, module_public: bool,
                          context: Context, module_hidden: bool = False) -> None:
        """Add symbol that is a reference to a module object."""
        if id in self.modules:
            m = self.modules[id]
            self.add_symbol(as_id, SymbolTableNode(MODULE_REF, m,
                                                   module_public=module_public,
                                                   module_hidden=module_hidden), context)
        else:
            self.add_unknown_symbol(as_id, context, is_import=True, target_name=id)

    def visit_import_from(self, imp: ImportFrom) -> None:
        import_id = self.correct_relative_import(imp)
        self.add_submodules_to_parent_modules(import_id, True)
        module = self.modules.get(import_id)
        for id, as_id in imp.names:
            node = module.names.get(id) if module else None
            node = self.dereference_module_cross_ref(node)

            missing = False
            possible_module_id = import_id + '.' + id

            # If the module does not contain a symbol with the name 'id',
            # try checking if it's a module instead.
            if not node or node.kind == UNBOUND_IMPORTED:
                mod = self.modules.get(possible_module_id)
                if mod is not None:
                    node = SymbolTableNode(MODULE_REF, mod)
                    self.add_submodules_to_parent_modules(possible_module_id, True)
                elif possible_module_id in self.missing_modules:
                    missing = True
            # If it is still not resolved, check for a module level __getattr__
            if (module and not node and (module.is_stub or self.options.python_version >= (3, 7))
                    and '__getattr__' in module.names):
                name = as_id if as_id else id
                if self.type:
                    fullname = self.type.fullname() + "." + name
                else:
                    fullname = self.qualified_name(name)
                gvar = self.create_getattr_var(module.names['__getattr__'], name, fullname)
                if gvar:
                    self.add_symbol(name, gvar, imp)
                    continue
            if node and node.kind != UNBOUND_IMPORTED and not node.module_hidden:
                if not node:
                    # Normalization failed because target is not defined. Avoid duplicate
                    # error messages by marking the imported name as unknown.
                    self.add_unknown_symbol(as_id or id, imp, is_import=True)
                    continue
                imported_id = as_id or id
                existing_symbol = self.globals.get(imported_id)
                if existing_symbol:
                    # Import can redefine a variable. They get special treatment.
                    if self.process_import_over_existing_name(
                            imported_id, existing_symbol, node, imp):
                        continue
                # 'from m import x as x' exports x in a stub file.
                module_public = not self.is_stub_file or as_id is not None
                module_hidden = not module_public and possible_module_id not in self.modules
                # NOTE: we take the original node even for final `Var`s. This is to support
                # a common pattern when constants are re-exported (same applies to import *).
                symbol = SymbolTableNode(node.kind, node.node,
                                         module_public=module_public,
                                         module_hidden=module_hidden)
                self.add_symbol(imported_id, symbol, imp)
            elif module and not missing:
                # Missing attribute.
                message = "Module '{}' has no attribute '{}'".format(import_id, id)
                extra = self.undefined_name_extra_info('{}.{}'.format(import_id, id))
                if extra:
                    message += " {}".format(extra)
                self.fail(message, imp)
                self.add_unknown_symbol(as_id or id, imp, is_import=True)

                if import_id == 'typing':
                    # The user probably has a missing definition in a test fixture. Let's verify.
                    fullname = 'builtins.{}'.format(id.lower())
                    if (self.lookup_fully_qualified_or_none(fullname) is None and
                            fullname in SUGGESTED_TEST_FIXTURES):
                        # Yes. Generate a helpful note.
                        self.add_fixture_note(fullname, imp)
            else:
                # Missing module.
                missing_name = import_id + '.' + id
                self.add_unknown_symbol(as_id or id, imp, is_import=True, target_name=missing_name)

    def dereference_module_cross_ref(
            self, node: Optional[SymbolTableNode]) -> Optional[SymbolTableNode]:
        """Dereference cross references to other modules (if any).

        If the node is not a cross reference, return it unmodified.
        """
        seen = set()  # type: Set[str]
        # Continue until we reach a node that's nota cross reference (or until we find
        # nothing).
        while node and isinstance(node.node, ImportedName):
            fullname = node.node.fullname()
            if fullname in self.modules:
                # This is a module reference.
                return SymbolTableNode(MODULE_REF, self.modules[fullname])
            if fullname in seen:
                # Looks like a reference cycle. Just break it.
                # TODO: Generate a more specific error message.
                node = None
                break
            node = self.lookup_fully_qualified_or_none(fullname)
            seen.add(fullname)
        return node

    def process_import_over_existing_name(self,
                                          imported_id: str, existing_symbol: SymbolTableNode,
                                          module_symbol: SymbolTableNode,
                                          import_node: ImportBase) -> bool:
        if (existing_symbol.kind in (LDEF, GDEF, MDEF) and
                isinstance(existing_symbol.node, (Var, FuncDef, TypeInfo, Decorator, TypeAlias))):
            # This is a valid import over an existing definition in the file. Construct a dummy
            # assignment that we'll use to type check the import.
            lvalue = NameExpr(imported_id)
            lvalue.kind = existing_symbol.kind
            lvalue.node = existing_symbol.node
            rvalue = NameExpr(imported_id)
            rvalue.kind = module_symbol.kind
            rvalue.node = module_symbol.node
            if isinstance(rvalue.node, TypeAlias):
                # Suppress bogus errors from the dummy assignment if rvalue is an alias.
                # Otherwise mypy may complain that alias is invalid in runtime context.
                rvalue.is_alias_rvalue = True
            assignment = AssignmentStmt([lvalue], rvalue)
            for node in assignment, lvalue, rvalue:
                node.set_line(import_node)
            import_node.assignments.append(assignment)
            return True
        return False

    def add_fixture_note(self, fullname: str, ctx: Context) -> None:
        self.note('Maybe your test fixture does not define "{}"?'.format(fullname), ctx)
        if fullname in SUGGESTED_TEST_FIXTURES:
            self.note(
                'Consider adding [builtins fixtures/{}] to your test description'.format(
                    SUGGESTED_TEST_FIXTURES[fullname]), ctx)

    def correct_relative_import(self, node: Union[ImportFrom, ImportAll]) -> str:
        import_id, ok = correct_relative_import(self.cur_mod_id, node.relative, node.id,
                                                self.cur_mod_node.is_package_init_file())
        if not ok:
            self.fail("Relative import climbs too many namespaces", node)
        return import_id

    def visit_import_all(self, i: ImportAll) -> None:
        i_id = self.correct_relative_import(i)
        if i_id in self.modules:
            m = self.modules[i_id]
            self.add_submodules_to_parent_modules(i_id, True)
            for name, orig_node in m.names.items():
                node = self.dereference_module_cross_ref(orig_node)
                if node is None:
                    continue
                # if '__all__' exists, all nodes not included have had module_public set to
                # False, and we can skip checking '_' because it's been explicitly included.
                if (node.module_public and (not name.startswith('_') or '__all__' in m.names)):
                    existing_symbol = self.lookup_current_scope(name)
                    if existing_symbol:
                        # Import can redefine a variable. They get special treatment.
                        if self.process_import_over_existing_name(
                                name, existing_symbol, node, i):
                            continue
                    symbol = SymbolTableNode(node.kind, node.node)
                    self.add_symbol(name, symbol, i)
                    i.imported_names.append(name)
        else:
            # Don't add any dummy symbols for 'from x import *' if 'x' is unknown.
            pass

    def add_unknown_symbol(self, name: str, context: Context, is_import: bool = False,
                           target_name: Optional[str] = None) -> None:
        var = Var(name)
        if self.options.logical_deps and target_name is not None:
            # This makes it possible to add logical fine-grained dependencies
            # from a missing module. We can't use this by default, since in a
            # few places we assume that the full name points to a real
            # definition, but this name may point to nothing.
            var._fullname = target_name
        elif self.type:
            var._fullname = self.type.fullname() + "." + name
        else:
            var._fullname = self.qualified_name(name)
        var.is_ready = True
        if is_import:
            any_type = AnyType(TypeOfAny.from_unimported_type, missing_import_name=var._fullname)
        else:
            any_type = AnyType(TypeOfAny.from_error)
        var.type = any_type
        var.is_suppressed_import = is_import
        self.add_symbol(name, SymbolTableNode(GDEF, var), context)

    #
    # Statements
    #

    def visit_block(self, b: Block) -> None:
        if b.is_unreachable:
            return
        self.block_depth[-1] += 1
        for s in b.body:
            self.accept(s)
        self.block_depth[-1] -= 1

    def visit_block_maybe(self, b: Optional[Block]) -> None:
        if b:
            self.visit_block(b)

    def type_analyzer(self, *,
                      tvar_scope: Optional[TypeVarScope] = None,
                      allow_tuple_literal: bool = False,
                      allow_unbound_tvars: bool = False,
                      third_pass: bool = False) -> TypeAnalyser:
        if tvar_scope is None:
            tvar_scope = self.tvar_scope
        tpan = TypeAnalyser(self,
                            tvar_scope,
                            self.plugin,
                            self.options,
                            self.is_typeshed_stub_file,
                            allow_unbound_tvars=allow_unbound_tvars,
                            allow_tuple_literal=allow_tuple_literal,
                            allow_unnormalized=self.is_stub_file,
                            third_pass=third_pass)
        tpan.in_dynamic_func = bool(self.function_stack and self.function_stack[-1].is_dynamic())
        tpan.global_scope = not self.type and not self.function_stack
        return tpan

    def anal_type(self, t: Type, *,
                  tvar_scope: Optional[TypeVarScope] = None,
                  allow_tuple_literal: bool = False,
                  allow_unbound_tvars: bool = False,
                  third_pass: bool = False) -> Type:
        a = self.type_analyzer(tvar_scope=tvar_scope,
                               allow_unbound_tvars=allow_unbound_tvars,
                               allow_tuple_literal=allow_tuple_literal,
                               third_pass=third_pass)
        typ = t.accept(a)
        self.add_type_alias_deps(a.aliases_used)
        return typ

    def add_type_alias_deps(self, aliases_used: Iterable[str],
                            target: Optional[str] = None) -> None:
        """Add full names of type aliases on which the current node depends.

        This is used by fine-grained incremental mode to re-check the corresponding nodes.
        If `target` is None, then the target node used will be the current scope.
        """
        if not aliases_used:
            # A basic optimization to avoid adding targets with no dependencies to
            # the `alias_deps` dict.
            return
        if target is None:
            target = self.scope.current_target()
        self.cur_mod_node.alias_deps[target].update(aliases_used)

    def visit_assignment_stmt(self, s: AssignmentStmt) -> None:
        is_final = self.unwrap_final(s)
        s.is_final_def = is_final

        s.rvalue.accept(self)

        has_initializer = not isinstance(s.rvalue, TempNode)
        for lval in s.lvalues:
            self.analyze_lvalue(lval, explicit_type=s.type is not None,
                                is_final=s.is_final_def,
                                has_initializer=has_initializer)
        self.check_final_implicit_def(s)
        self.check_classvar(s)
        if s.type:
            allow_tuple_literal = isinstance(s.lvalues[-1], TupleExpr)
            s.type = self.anal_type(s.type, allow_tuple_literal=allow_tuple_literal)
            if (self.type and self.type.is_protocol and isinstance(lval, NameExpr) and
                    isinstance(s.rvalue, TempNode) and s.rvalue.no_rhs):
                        if isinstance(lval.node, Var):
                            lval.node.is_abstract_var = True
        else:
            if (any(isinstance(lv, NameExpr) and lv.is_inferred_def for lv in s.lvalues) and
                    self.type and self.type.is_protocol and not self.is_func_scope()):
                self.fail('All protocol members must have explicitly declared types', s)
            # Set the type if the rvalue is a simple literal (even if the above error occurred).
            if len(s.lvalues) == 1 and isinstance(s.lvalues[0], NameExpr):
                if s.lvalues[0].is_inferred_def:
                    s.type = self.analyze_simple_literal_type(s.rvalue)
        if s.type:
            # Store type into nodes.
            for lvalue in s.lvalues:
                self.store_declared_types(lvalue, s.type)
        self.check_and_set_up_type_alias(s)
        self.newtype_analyzer.process_newtype_declaration(s)
        self.process_typevar_declaration(s)
        self.named_tuple_analyzer.process_namedtuple_definition(s, self.is_func_scope())
        self.typed_dict_analyzer.process_typeddict_definition(s, self.is_func_scope())
        self.enum_call_analyzer.process_enum_call(s, self.is_func_scope())
        self.store_final_status(s)
        if not s.type:
            self.process_module_assignment(s.lvalues, s.rvalue, s)

        if (len(s.lvalues) == 1 and isinstance(s.lvalues[0], NameExpr) and
                s.lvalues[0].name == '__all__' and s.lvalues[0].kind == GDEF and
                isinstance(s.rvalue, (ListExpr, TupleExpr))):
            self.add_exports(s.rvalue.items)

    def unwrap_final(self, s: AssignmentStmt) -> bool:
        """Strip Final[...] if present in an assignment.

        This is done to invoke type inference during type checking phase for this
        assignment. Also, Final[...] desn't affect type in any way -- it is rather an
        access qualifier for given `Var`.

        Also perform various consistency checks.

        Returns True if Final[...] was present.
        """
        if not s.type or not self.is_final_type(s.type):
            return False
        assert isinstance(s.type, UnboundType)
        if len(s.type.args) > 1:
            self.fail("Final[...] takes at most one type argument", s.type)
        invalid_bare_final = False
        if not s.type.args:
            s.type = None
            if isinstance(s.rvalue, TempNode) and s.rvalue.no_rhs:
                invalid_bare_final = True
                self.fail("Type in Final[...] can only be omitted if there is an initializer", s)
        else:
            s.type = s.type.args[0]
        if len(s.lvalues) != 1 or not isinstance(s.lvalues[0], RefExpr):
            self.fail("Invalid final declaration", s)
            return False
        lval = s.lvalues[0]
        assert isinstance(lval, RefExpr)
        if self.loop_depth > 0:
            self.fail("Cannot use Final inside a loop", s)
        if self.type and self.type.is_protocol:
            self.msg.protocol_members_cant_be_final(s)
        if (isinstance(s.rvalue, TempNode) and s.rvalue.no_rhs and
                not self.is_stub_file and not self.is_class_scope()):
            if not invalid_bare_final:  # Skip extra error messages.
                self.msg.final_without_value(s)
        return True

    def check_final_implicit_def(self, s: AssignmentStmt) -> None:
        """Do basic checks for final declaration on self in __init__.

        Additional re-definition checks are performed by `analyze_lvalue`.
        """
        if not s.is_final_def:
            return
        lval = s.lvalues[0]
        assert isinstance(lval, RefExpr)
        if isinstance(lval, MemberExpr):
            if not self.is_self_member_ref(lval):
                self.fail("Final can be only applied to a name or an attribute on self", s)
                s.is_final_def = False
                return
            else:
                assert self.function_stack
                if self.function_stack[-1].name() != '__init__':
                    self.fail("Can only declare a final attribute in class body or __init__", s)
                    s.is_final_def = False
                    return

    def store_final_status(self, s: AssignmentStmt) -> None:
        """If this is a locally valid final declaration, set the corresponding flag on `Var`."""
        if s.is_final_def:
            if len(s.lvalues) == 1 and isinstance(s.lvalues[0], RefExpr):
                node = s.lvalues[0].node
                if isinstance(node, Var):
                    node.is_final = True
                    node.final_value = self.unbox_literal(s.rvalue)
                    if (self.is_class_scope() and
                            (isinstance(s.rvalue, TempNode) and s.rvalue.no_rhs)):
                        node.final_unset_in_class = True
        else:
            # Special case: deferred initialization of a final attribute in __init__.
            # In this case we just pretend this is a valid final definition to suppress
            # errors about assigning to final attribute.
            for lval in self.flatten_lvalues(s.lvalues):
                if isinstance(lval, MemberExpr) and self.is_self_member_ref(lval):
                    assert self.type, "Self member outside a class"
                    cur_node = self.type.names.get(lval.name, None)
                    if cur_node and isinstance(cur_node.node, Var) and cur_node.node.is_final:
                        assert self.function_stack
                        top_function = self.function_stack[-1]
                        if (top_function.name() == '__init__' and
                                cur_node.node.final_unset_in_class and
                                not cur_node.node.final_set_in_init and
                                not (isinstance(s.rvalue, TempNode) and s.rvalue.no_rhs)):
                            cur_node.node.final_set_in_init = True
                            s.is_final_def = True

    def flatten_lvalues(self, lvalues: List[Expression]) -> List[Expression]:
        res = []  # type: List[Expression]
        for lv in lvalues:
            if isinstance(lv, (TupleExpr, ListExpr)):
                res.extend(self.flatten_lvalues(lv.items))
            else:
                res.append(lv)
        return res

    def unbox_literal(self, e: Expression) -> Optional[Union[int, float, bool, str]]:
        if isinstance(e, (IntExpr, FloatExpr, StrExpr)):
            return e.value
        elif isinstance(e, NameExpr) and e.name in ('True', 'False'):
            return True if e.name == 'True' else False
        return None

    def analyze_simple_literal_type(self, rvalue: Expression) -> Optional[Type]:
        """Return builtins.int if rvalue is an int literal, etc."""
        if self.options.semantic_analysis_only or self.function_stack:
            # Skip this if we're only doing the semantic analysis pass.
            # This is mostly to avoid breaking unit tests.
            # Also skip inside a function; this is to avoid confusing
            # the code that handles dead code due to isinstance()
            # inside type variables with value restrictions (like
            # AnyStr).
            return None
        if isinstance(rvalue, IntExpr):
            return self.named_type_or_none('builtins.int')
        if isinstance(rvalue, FloatExpr):
            return self.named_type_or_none('builtins.float')
        if isinstance(rvalue, StrExpr):
            return self.named_type_or_none('builtins.str')
        if isinstance(rvalue, BytesExpr):
            return self.named_type_or_none('builtins.bytes')
        if isinstance(rvalue, UnicodeExpr):
            return self.named_type_or_none('builtins.unicode')
        return None

    def analyze_alias(self, rvalue: Expression) -> Tuple[Optional[Type], List[str],
                                                         Set[str], List[str]]:
        """Check if 'rvalue' is a valid type allowed for aliasing (e.g. not a type variable).

        If yes, return the corresponding type, a list of
        qualified type variable names for generic aliases, a set of names the alias depends on,
        and a list of type variables if the alias is generic.
        An schematic example for the dependencies:
            A = int
            B = str
            analyze_alias(Dict[A, B])[2] == {'__main__.A', '__main__.B'}
        """
        dynamic = bool(self.function_stack and self.function_stack[-1].is_dynamic())
        global_scope = not self.type and not self.function_stack
        res = analyze_type_alias(rvalue,
                                 self,
                                 self.tvar_scope,
                                 self.plugin,
                                 self.options,
                                 self.is_typeshed_stub_file,
                                 allow_unnormalized=self.is_stub_file,
                                 in_dynamic_func=dynamic,
                                 global_scope=global_scope)
        typ = None  # type: Optional[Type]
        if res:
            typ, depends_on = res
            found_type_vars = typ.accept(TypeVariableQuery(self.lookup_qualified, self.tvar_scope))
            alias_tvars = [name for (name, node) in found_type_vars]
            qualified_tvars = [node.fullname() for (name, node) in found_type_vars]
        else:
            alias_tvars = []
            depends_on = set()
            qualified_tvars = []
        return typ, alias_tvars, depends_on, qualified_tvars

    def check_and_set_up_type_alias(self, s: AssignmentStmt) -> None:
        """Check if assignment creates a type alias and set it up as needed.

        For simple aliases like L = List we use a simpler mechanism, just copying TypeInfo.
        For subscripted (including generic) aliases the resulting types are stored
        in rvalue.analyzed.
        """
        lvalue = s.lvalues[0]
        if len(s.lvalues) > 1 or not isinstance(lvalue, NameExpr):
            # First rule: Only simple assignments like Alias = ... create aliases.
            return
        if s.type:
            # Second rule: Explicit type (cls: Type[A] = A) always creates variable, not alias.
            return
        non_global_scope = self.type or self.is_func_scope()
        if isinstance(s.rvalue, RefExpr) and non_global_scope and lvalue.is_inferred_def:
            # Third rule: Non-subscripted right hand side creates a variable
            # at class and function scopes. For example:
            #
            #   class Model:
            #       ...
            #   class C:
            #       model = Model # this is automatically a variable with type 'Type[Model]'
            #
            # without this rule, this typical use case will require a lot of explicit
            # annotations (see the second rule).
            return
        rvalue = s.rvalue
        res, alias_tvars, depends_on, qualified_tvars = self.analyze_alias(rvalue)
        if not res:
            return
        if (isinstance(res, Instance) and res.type.name() == lvalue.name and
                res.type.module_name == self.cur_mod_id):
            # Aliases like C = C is a no-op.
            return
        s.is_alias_def = True
        node = self.lookup(lvalue.name, lvalue)
        assert node is not None
        assert node.node is not None
        self.add_type_alias_deps(depends_on)
        # In addition to the aliases used, we add deps on unbound
        # type variables, since they are erased from target type.
        self.add_type_alias_deps(qualified_tvars)
        # The above are only direct deps on other aliases.
        # For subscripted aliases, type deps from expansion are added in deps.py
        # (because the type is stored)
        if not lvalue.is_inferred_def:
            # Type aliases can't be re-defined.
            if isinstance(node.node, (TypeAlias, TypeInfo)):
                self.fail('Cannot assign multiple types to name "{}"'
                          ' without an explicit "Type[...]" annotation'
                          .format(lvalue.name), lvalue)
            return
        check_for_explicit_any(res, self.options, self.is_typeshed_stub_file, self.msg,
                               context=s)
        # when this type alias gets "inlined", the Any is not explicit anymore,
        # so we need to replace it with non-explicit Anys
        res = make_any_non_explicit(res)
        no_args = isinstance(res, Instance) and not res.args
        if isinstance(s.rvalue, (IndexExpr, CallExpr)):  # CallExpr is for `void = type(None)`
            s.rvalue.analyzed = TypeAliasExpr(res, alias_tvars, no_args)
            s.rvalue.analyzed.line = s.line
            # we use the column from resulting target, to get better location for errors
            s.rvalue.analyzed.column = res.column
        elif isinstance(s.rvalue, RefExpr):
            s.rvalue.is_alias_rvalue = True
        node.node = TypeAlias(res, node.node.fullname(), s.line, s.column,
                              alias_tvars=alias_tvars, no_args=no_args)
        if isinstance(rvalue, RefExpr) and isinstance(rvalue.node, TypeAlias):
            node.node.normalized = rvalue.node.normalized

    def analyze_lvalue(self, lval: Lvalue, nested: bool = False,
                       add_global: bool = False,
                       explicit_type: bool = False,
                       is_final: bool = False,
                       has_initializer: bool = True) -> None:
        """Analyze an lvalue or assignment target.

        Note that this is used in both pass 1 and 2.

        Args:
            lval: The target lvalue
            nested: If true, the lvalue is within a tuple or list lvalue expression
            add_global: Add name to globals table only if this is true (used in first pass)
            explicit_type: Assignment has type annotation
            has_initializer: Is there a rvalue (i.e. not just "x: t")?
        """
        if isinstance(lval, NameExpr):
            self.analyze_name_lvalue(lval, add_global, explicit_type, is_final, has_initializer)
        elif isinstance(lval, MemberExpr):
            if not add_global:
                self.analyze_member_lvalue(lval, explicit_type, is_final)
            if explicit_type and not self.is_self_member_ref(lval):
                self.fail('Type cannot be declared in assignment to non-self '
                          'attribute', lval)
        elif isinstance(lval, IndexExpr):
            if explicit_type:
                self.fail('Unexpected type declaration', lval)
            if not add_global:
                lval.accept(self)
        elif isinstance(lval, TupleExpr):
            items = lval.items
            if len(items) == 0 and isinstance(lval, TupleExpr):
                self.fail("can't assign to ()", lval)
            self.analyze_tuple_or_list_lvalue(lval, add_global, explicit_type)
        elif isinstance(lval, StarExpr):
            if nested:
                self.analyze_lvalue(lval.expr, nested, add_global, explicit_type)
            else:
                self.fail('Starred assignment target must be in a list or tuple', lval)
        else:
            self.fail('Invalid assignment target', lval)

    def analyze_name_lvalue(self,
                            lval: NameExpr,
                            add_global: bool,
                            explicit_type: bool,
                            is_final: bool,
                            has_initializer: bool) -> None:
        """Analyze an lvalue that targets a name expression.

        Arguments are similar to "analyze_lvalue".
        """
        if self.is_alias_for_final_name(lval.name):
            if is_final:
                self.fail("Cannot redefine an existing name as final", lval)
            else:
                self.msg.cant_assign_to_final(lval.name, self.type is not None, lval)

        # Top-level definitions within some statements (at least while) are
        # not handled in the first pass, so they have to be added now.
        nested_global = (not self.is_func_scope() and
                         self.block_depth[-1] > 0 and
                         not self.type)
        if (add_global or nested_global) and lval.name not in self.globals:
            # Define new global name.
            v = self.make_name_lvalue_var(lval, GDEF, not explicit_type)
            self.globals[lval.name] = SymbolTableNode(GDEF, v)
        elif isinstance(lval.node, Var) and lval.is_new_def:
            if lval.kind == GDEF:
                # Since the is_new_def flag is set, this must have been analyzed
                # already in the first pass and added to the symbol table.
                # An exception is typing module with incomplete test fixtures.
                if (is_final
                        and unmangle(lval.name) + "'" in self.globals
                        and unmangle(lval.name) + "'" != lval.name):
                    self.fail("Cannot redefine an existing name as final", lval)
                assert lval.node.name() in self.globals or self.cur_mod_id == 'typing'
        elif (self.locals[-1] is not None
              and lval.name not in self.locals[-1]
              and lval.name not in self.global_decls[-1]
              and lval.name not in self.nonlocal_decls[-1]):
            # Define new local name.
            v = self.make_name_lvalue_var(lval, LDEF, not explicit_type)
            self.add_local(v, lval)
            if unmangle(lval.name) == '_':
                # Special case for assignment to local named '_': always infer 'Any'.
                typ = AnyType(TypeOfAny.special_form)
                self.store_declared_types(lval, typ)
        elif not self.is_func_scope() and (self.type and
                                           lval.name not in self.type.names):
            # Define a new attribute within class body.
<<<<<<< HEAD
            if is_final and unmangle(lval.name) + "'" in self.type.names:
                self.fail("Cannot redefine an existing name as final", lval)
            v = self.make_name_lvalue_var(lval, MDEF)
            v.is_inferred = not explicit_type
=======
            v = self.make_name_lvalue_var(lval, MDEF, not explicit_type)
>>>>>>> b79d3343
            self.type.names[lval.name] = SymbolTableNode(MDEF, v)
        else:
            self.make_name_lvalue_point_to_existing_def(lval, explicit_type, is_final)

    def is_alias_for_final_name(self, name: str) -> bool:
        if self.is_func_scope():
            if not name.endswith("'"):
                # Not a mangled name -- can't be an alias
                return False
            name = unmangle(name)
            assert self.locals[-1] is not None, "No locals at function scope"
            existing = self.locals[-1].get(name)
            return existing is not None and is_final_node(existing.node)
        elif self.type is not None:
            orig_name = unmangle(name) + "'"
            if name == orig_name:
                return False
            existing = self.type.names.get(orig_name)
            return existing is not None and is_final_node(existing.node)
        else:
            orig_name = unmangle(name) + "'"
            if name == orig_name:
                return False
            existing = self.globals.get(orig_name)
            return existing is not None and is_final_node(existing.node)
        #return is_final_node(self.locals[-1][name].node)

    def make_name_lvalue_var(self, lvalue: NameExpr, kind: int, inferred: bool) -> Var:
        """Return a Var node for an lvalue that is a name expression."""
        v = Var(lvalue.name)
        v.set_line(lvalue)
        v.is_inferred = inferred
        if kind == MDEF:
            assert self.type is not None
            v.info = self.type
            v.is_initialized_in_class = True
        if kind != LDEF:
            v._fullname = self.qualified_name(lvalue.name)
        if kind == GDEF:
            v.is_ready = False  # Type not inferred yet
        lvalue.node = v
        lvalue.is_new_def = True
        lvalue.is_inferred_def = True
        lvalue.kind = kind
        if kind == GDEF:
            lvalue.fullname = v._fullname
        else:
            lvalue.fullname = lvalue.name
        return v

    def make_name_lvalue_point_to_existing_def(
            self,
            lval: NameExpr,
            explicit_type: bool,
            is_final: bool) -> None:
        """Update an lvalue to point to existing definition in the same scope.

        Arguments are similar to "analyze_lvalue".
        """
        # Assume that an existing name exists. Try to find the original definition.
        global_def = self.globals.get(lval.name)
        if self.locals:
            locals_last = self.locals[-1]
            if locals_last:
                local_def = locals_last.get(lval.name)
            else:
                local_def = None
        else:
            local_def = None
        type_def = self.type.names.get(lval.name) if self.type else None

        original_def = global_def or local_def or type_def

        # Redefining an existing name with final is always an error.
        if is_final:
            self.fail("Cannot redefine an existing name as final", lval)
        if explicit_type:
            # Don't re-bind types
            self.name_already_defined(lval.name, lval, original_def)
        else:
            # Bind to an existing name.
            lval.accept(self)
            self.check_lvalue_validity(lval.node, lval)

    def analyze_tuple_or_list_lvalue(self, lval: TupleExpr,
                                     add_global: bool = False,
                                     explicit_type: bool = False) -> None:
        """Analyze an lvalue or assignment target that is a list or tuple."""
        items = lval.items
        star_exprs = [item for item in items if isinstance(item, StarExpr)]

        if len(star_exprs) > 1:
            self.fail('Two starred expressions in assignment', lval)
        else:
            if len(star_exprs) == 1:
                star_exprs[0].valid = True
            for i in items:
                self.analyze_lvalue(i, nested=True, add_global=add_global,
                                    explicit_type=explicit_type)

    def analyze_member_lvalue(self, lval: MemberExpr, explicit_type: bool, is_final: bool) -> None:
        """Analyze lvalue that is a member expression.

        Arguments:
            lval: The target lvalue
            explicit_type: Assignment has type annotation
            is_final: Is the target final
        """
        lval.accept(self)
        if self.is_self_member_ref(lval):
            assert self.type, "Self member outside a class"
            cur_node = self.type.names.get(lval.name, None)
            node = self.type.get(lval.name)
            if cur_node and is_final:
                # Overrides will be checked in type checker.
                self.fail("Cannot redefine an existing name as final", lval)
            # If the attribute of self is not defined in superclasses, create a new Var, ...
            if ((node is None or isinstance(node.node, Var) and node.node.is_abstract_var) or
                    # ... also an explicit declaration on self also creates a new Var.
                    # Note that `explicit_type` might has been erased for bare `Final`,
                    # so we also check if `final_cb` is passed.
                    (cur_node is None and (explicit_type or is_final))):
                if self.type.is_protocol and node is None:
                    self.fail("Protocol members cannot be defined via assignment to self", lval)
                else:
                    # Implicit attribute definition in __init__.
                    lval.is_new_def = True
                    lval.is_inferred_def = True
                    v = Var(lval.name)
                    v.set_line(lval)
                    v._fullname = self.qualified_name(lval.name)
                    v.info = self.type
                    v.is_ready = False
                    lval.def_var = v
                    lval.node = v
                    # TODO: should we also set lval.kind = MDEF?
                    self.type.names[lval.name] = SymbolTableNode(MDEF, v, implicit=True)
        self.check_lvalue_validity(lval.node, lval)

    def is_self_member_ref(self, memberexpr: MemberExpr) -> bool:
        """Does memberexpr to refer to an attribute of self?"""
        if not isinstance(memberexpr.expr, NameExpr):
            return False
        node = memberexpr.expr.node
        return isinstance(node, Var) and node.is_self

    def check_lvalue_validity(self, node: Union[Expression, SymbolNode, None],
                              ctx: Context) -> None:
        if isinstance(node, TypeVarExpr):
            self.fail('Invalid assignment target', ctx)
        elif isinstance(node, TypeInfo):
            self.fail(CANNOT_ASSIGN_TO_TYPE, ctx)

    def store_declared_types(self, lvalue: Lvalue, typ: Type) -> None:
        if isinstance(typ, StarType) and not isinstance(lvalue, StarExpr):
            self.fail('Star type only allowed for starred expressions', lvalue)
        if isinstance(lvalue, RefExpr):
            lvalue.is_inferred_def = False
            if isinstance(lvalue.node, Var):
                var = lvalue.node
                var.type = typ
                var.is_ready = True
            # If node is not a variable, we'll catch it elsewhere.
        elif isinstance(lvalue, TupleExpr):
            if isinstance(typ, TupleType):
                if len(lvalue.items) != len(typ.items):
                    self.fail('Incompatible number of tuple items', lvalue)
                    return
                for item, itemtype in zip(lvalue.items, typ.items):
                    self.store_declared_types(item, itemtype)
            else:
                self.fail('Tuple type expected for multiple variables',
                          lvalue)
        elif isinstance(lvalue, StarExpr):
            # Historical behavior for the old parser
            if isinstance(typ, StarType):
                self.store_declared_types(lvalue.expr, typ.type)
            else:
                self.store_declared_types(lvalue.expr, typ)
        else:
            # This has been flagged elsewhere as an error, so just ignore here.
            pass

    def process_typevar_declaration(self, s: AssignmentStmt) -> None:
        """Check if s declares a TypeVar; it yes, store it in symbol table."""
        call = self.get_typevar_declaration(s)
        if not call:
            return

        lvalue = s.lvalues[0]
        assert isinstance(lvalue, NameExpr)
        name = lvalue.name
        if not lvalue.is_inferred_def:
            if s.type:
                self.fail("Cannot declare the type of a type variable", s)
            else:
                self.fail("Cannot redefine '%s' as a type variable" % name, s)
            return

        if not self.check_typevar_name(call, name, s):
            return

        # Constraining types
        n_values = call.arg_kinds[1:].count(ARG_POS)
        values = self.analyze_types(call.args[1:1 + n_values])

        res = self.process_typevar_parameters(call.args[1 + n_values:],
                                              call.arg_names[1 + n_values:],
                                              call.arg_kinds[1 + n_values:],
                                              n_values,
                                              s)
        if res is None:
            return
        variance, upper_bound = res

        if self.options.disallow_any_unimported:
            for idx, constraint in enumerate(values, start=1):
                if has_any_from_unimported_type(constraint):
                    prefix = "Constraint {}".format(idx)
                    self.msg.unimported_type_becomes_any(prefix, constraint, s)

            if has_any_from_unimported_type(upper_bound):
                prefix = "Upper bound of type variable"
                self.msg.unimported_type_becomes_any(prefix, upper_bound, s)

        for t in values + [upper_bound]:
            check_for_explicit_any(t, self.options, self.is_typeshed_stub_file, self.msg,
                                   context=s)

        # mypyc suppresses making copies of a function to check each
        # possible type, so set the upper bound to Any to prevent that
        # from causing errors.
        if values and self.options.mypyc:
            upper_bound = AnyType(TypeOfAny.implementation_artifact)

        # Yes, it's a valid type variable definition! Add it to the symbol table.
        node = self.lookup(name, s)
        assert node is not None
        assert node.fullname is not None
        node.kind = TVAR
        TypeVar = TypeVarExpr(name, node.fullname, values, upper_bound, variance)
        TypeVar.line = call.line
        call.analyzed = TypeVar
        node.node = TypeVar

    def check_typevar_name(self, call: CallExpr, name: str, context: Context) -> bool:
        name = unmangle(name)
        if len(call.args) < 1:
            self.fail("Too few arguments for TypeVar()", context)
            return False
        if (not isinstance(call.args[0], (StrExpr, BytesExpr, UnicodeExpr))
                or not call.arg_kinds[0] == ARG_POS):
            self.fail("TypeVar() expects a string literal as first argument", context)
            return False
        elif call.args[0].value != name:
            msg = "String argument 1 '{}' to TypeVar(...) does not match variable name '{}'"
            self.fail(msg.format(call.args[0].value, name), context)
            return False
        return True

    def get_typevar_declaration(self, s: AssignmentStmt) -> Optional[CallExpr]:
        """Returns the TypeVar() call expression if `s` is a type var declaration
        or None otherwise.
        """
        if len(s.lvalues) != 1 or not isinstance(s.lvalues[0], NameExpr):
            return None
        if not isinstance(s.rvalue, CallExpr):
            return None
        call = s.rvalue
        callee = call.callee
        if not isinstance(callee, RefExpr):
            return None
        if callee.fullname != 'typing.TypeVar':
            return None
        return call

    def process_typevar_parameters(self, args: List[Expression],
                                   names: List[Optional[str]],
                                   kinds: List[int],
                                   num_values: int,
                                   context: Context) -> Optional[Tuple[int, Type]]:
        has_values = (num_values > 0)
        covariant = False
        contravariant = False
        upper_bound = self.object_type()   # type: Type
        for param_value, param_name, param_kind in zip(args, names, kinds):
            if not param_kind == ARG_NAMED:
                self.fail("Unexpected argument to TypeVar()", context)
                return None
            if param_name == 'covariant':
                if isinstance(param_value, NameExpr):
                    if param_value.name == 'True':
                        covariant = True
                    else:
                        self.fail("TypeVar 'covariant' may only be 'True'", context)
                        return None
                else:
                    self.fail("TypeVar 'covariant' may only be 'True'", context)
                    return None
            elif param_name == 'contravariant':
                if isinstance(param_value, NameExpr):
                    if param_value.name == 'True':
                        contravariant = True
                    else:
                        self.fail("TypeVar 'contravariant' may only be 'True'", context)
                        return None
                else:
                    self.fail("TypeVar 'contravariant' may only be 'True'", context)
                    return None
            elif param_name == 'bound':
                if has_values:
                    self.fail("TypeVar cannot have both values and an upper bound", context)
                    return None
                try:
                    upper_bound = self.expr_to_analyzed_type(param_value)
                except TypeTranslationError:
                    self.fail("TypeVar 'bound' must be a type", param_value)
                    return None
            elif param_name == 'values':
                # Probably using obsolete syntax with values=(...). Explain the current syntax.
                self.fail("TypeVar 'values' argument not supported", context)
                self.fail("Use TypeVar('T', t, ...) instead of TypeVar('T', values=(t, ...))",
                          context)
                return None
            else:
                self.fail("Unexpected argument to TypeVar(): {}".format(param_name), context)
                return None

        if covariant and contravariant:
            self.fail("TypeVar cannot be both covariant and contravariant", context)
            return None
        elif num_values == 1:
            self.fail("TypeVar cannot have only a single constraint", context)
            return None
        elif covariant:
            variance = COVARIANT
        elif contravariant:
            variance = CONTRAVARIANT
        else:
            variance = INVARIANT
        return (variance, upper_bound)

    def basic_new_typeinfo(self, name: str, basetype_or_fallback: Instance) -> TypeInfo:
        class_def = ClassDef(name, Block([]))
        class_def.fullname = self.qualified_name(name)

        info = TypeInfo(SymbolTable(), class_def, self.cur_mod_id)
        class_def.info = info
        mro = basetype_or_fallback.type.mro
        if not mro:
            # Forward reference, MRO should be recalculated in third pass.
            mro = [basetype_or_fallback.type, self.object_type().type]
        info.mro = [info] + mro
        info.bases = [basetype_or_fallback]
        return info

    def analyze_types(self, items: List[Expression]) -> List[Type]:
        result = []  # type: List[Type]
        for node in items:
            try:
                result.append(self.anal_type(expr_to_unanalyzed_type(node)))
            except TypeTranslationError:
                self.fail('Type expected', node)
                result.append(AnyType(TypeOfAny.from_error))
        return result

    def parse_bool(self, expr: Expression) -> Optional[bool]:
        if isinstance(expr, NameExpr):
            if expr.fullname == 'builtins.True':
                return True
            if expr.fullname == 'builtins.False':
                return False
        return None

    def check_classvar(self, s: AssignmentStmt) -> None:
        """Check if assignment defines a class variable."""
        lvalue = s.lvalues[0]
        if len(s.lvalues) != 1 or not isinstance(lvalue, RefExpr):
            return
        if not s.type or not self.is_classvar(s.type):
            return
        if self.is_class_scope() and isinstance(lvalue, NameExpr):
            node = lvalue.node
            if isinstance(node, Var):
                node.is_classvar = True
        elif not isinstance(lvalue, MemberExpr) or self.is_self_member_ref(lvalue):
            # In case of member access, report error only when assigning to self
            # Other kinds of member assignments should be already reported
            self.fail_invalid_classvar(lvalue)

    def is_classvar(self, typ: Type) -> bool:
        if not isinstance(typ, UnboundType):
            return False
        sym = self.lookup_qualified(typ.name, typ)
        if not sym or not sym.node:
            return False
        return sym.node.fullname() == 'typing.ClassVar'

    def is_final_type(self, typ: Type) -> bool:
        if not isinstance(typ, UnboundType):
            return False
        sym = self.lookup_qualified(typ.name, typ)
        if not sym or not sym.node:
            return False
        return sym.node.fullname() in ('typing.Final',
                                       'typing_extensions.Final')

    def fail_invalid_classvar(self, context: Context) -> None:
        self.fail('ClassVar can only be used for assignments in class body', context)

    def process_module_assignment(self, lvals: List[Lvalue], rval: Expression,
                                  ctx: AssignmentStmt) -> None:
        """Propagate module references across assignments.

        Recursively handles the simple form of iterable unpacking; doesn't
        handle advanced unpacking with *rest, dictionary unpacking, etc.

        In an expression like x = y = z, z is the rval and lvals will be [x,
        y].

        """
        if (isinstance(rval, (TupleExpr, ListExpr))
                and all(isinstance(v, TupleExpr) for v in lvals)):
            # rval and all lvals are either list or tuple, so we are dealing
            # with unpacking assignment like `x, y = a, b`. Mypy didn't
            # understand our all(isinstance(...)), so cast them as TupleExpr
            # so mypy knows it is safe to access their .items attribute.
            seq_lvals = cast(List[TupleExpr], lvals)
            # given an assignment like:
            #     (x, y) = (m, n) = (a, b)
            # we now have:
            #     seq_lvals = [(x, y), (m, n)]
            #     seq_rval = (a, b)
            # We now zip this into:
            #     elementwise_assignments = [(a, x, m), (b, y, n)]
            # where each elementwise assignment includes one element of rval and the
            # corresponding element of each lval. Basically we unpack
            #     (x, y) = (m, n) = (a, b)
            # into elementwise assignments
            #     x = m = a
            #     y = n = b
            # and then we recursively call this method for each of those assignments.
            # If the rval and all lvals are not all of the same length, zip will just ignore
            # extra elements, so no error will be raised here; mypy will later complain
            # about the length mismatch in type-checking.
            elementwise_assignments = zip(rval.items, *[v.items for v in seq_lvals])
            # TODO: use 'for rv, *lvs in' once mypyc supports it
            for part in elementwise_assignments:
                rv, lvs = part[0], list(part[1:])
                self.process_module_assignment(lvs, rv, ctx)
        elif isinstance(rval, RefExpr):
            rnode = self.lookup_type_node(rval)
            if rnode and rnode.kind == MODULE_REF:
                for lval in lvals:
                    if not isinstance(lval, NameExpr):
                        continue
                    # respect explicitly annotated type
                    if (isinstance(lval.node, Var) and lval.node.type is not None):
                        continue
                    lnode = self.lookup(lval.name, ctx)
                    if lnode:
                        if lnode.kind == MODULE_REF and lnode.node is not rnode.node:
                            self.fail(
                                "Cannot assign multiple modules to name '{}' "
                                "without explicit 'types.ModuleType' annotation".format(lval.name),
                                ctx)
                        # never create module alias except on initial var definition
                        elif lval.is_inferred_def:
                            lnode.kind = MODULE_REF
                            lnode.node = rnode.node

    def visit_decorator(self, dec: Decorator) -> None:
        for d in dec.decorators:
            d.accept(self)
        removed = []  # type: List[int]
        no_type_check = False
        for i, d in enumerate(dec.decorators):
            # A bunch of decorators are special cased here.
            if refers_to_fullname(d, 'abc.abstractmethod'):
                removed.append(i)
                dec.func.is_abstract = True
                self.check_decorated_function_is_method('abstractmethod', dec)
            elif (refers_to_fullname(d, 'asyncio.coroutines.coroutine') or
                  refers_to_fullname(d, 'types.coroutine')):
                removed.append(i)
                dec.func.is_awaitable_coroutine = True
            elif refers_to_fullname(d, 'builtins.staticmethod'):
                removed.append(i)
                dec.func.is_static = True
                dec.var.is_staticmethod = True
                self.check_decorated_function_is_method('staticmethod', dec)
            elif refers_to_fullname(d, 'builtins.classmethod'):
                removed.append(i)
                dec.func.is_class = True
                dec.var.is_classmethod = True
                self.check_decorated_function_is_method('classmethod', dec)
            elif (refers_to_fullname(d, 'builtins.property') or
                  refers_to_fullname(d, 'abc.abstractproperty')):
                removed.append(i)
                dec.func.is_property = True
                dec.var.is_property = True
                if refers_to_fullname(d, 'abc.abstractproperty'):
                    dec.func.is_abstract = True
                self.check_decorated_function_is_method('property', dec)
                if len(dec.func.arguments) > 1:
                    self.fail('Too many arguments', dec.func)
            elif refers_to_fullname(d, 'typing.no_type_check'):
                dec.var.type = AnyType(TypeOfAny.special_form)
                no_type_check = True
            elif (refers_to_fullname(d, 'typing.final') or
                  refers_to_fullname(d, 'typing_extensions.final')):
                if self.is_class_scope():
                    assert self.type is not None, "No type set at class scope"
                    if self.type.is_protocol:
                        self.msg.protocol_members_cant_be_final(d)
                    else:
                        dec.func.is_final = True
                        dec.var.is_final = True
                    removed.append(i)
                else:
                    self.fail("@final cannot be used with non-method functions", d)
        for i in reversed(removed):
            del dec.decorators[i]
        if not dec.is_overload or dec.var.is_property:
            if self.is_func_scope():
                self.add_symbol(dec.var.name(), SymbolTableNode(LDEF, dec),
                                dec)
            elif self.type:
                dec.var.info = self.type
                dec.var.is_initialized_in_class = True
                self.add_symbol(dec.var.name(), SymbolTableNode(MDEF, dec),
                                dec)
        if not no_type_check and self.recurse_into_functions:
            dec.func.accept(self)
        if dec.decorators and dec.var.is_property:
            self.fail('Decorated property not supported', dec)

    def check_decorated_function_is_method(self, decorator: str,
                                           context: Context) -> None:
        if not self.type or self.is_func_scope():
            self.fail("'%s' used with a non-method" % decorator, context)

    def visit_expression_stmt(self, s: ExpressionStmt) -> None:
        s.expr.accept(self)

    def visit_return_stmt(self, s: ReturnStmt) -> None:
        if not self.is_func_scope():
            self.fail("'return' outside function", s)
        if s.expr:
            s.expr.accept(self)

    def visit_raise_stmt(self, s: RaiseStmt) -> None:
        if s.expr:
            s.expr.accept(self)
        if s.from_expr:
            s.from_expr.accept(self)

    def visit_assert_stmt(self, s: AssertStmt) -> None:
        if s.expr:
            s.expr.accept(self)
        if s.msg:
            s.msg.accept(self)

    def visit_operator_assignment_stmt(self,
                                       s: OperatorAssignmentStmt) -> None:
        s.lvalue.accept(self)
        s.rvalue.accept(self)
        if (isinstance(s.lvalue, NameExpr) and s.lvalue.name == '__all__' and
                s.lvalue.kind == GDEF and isinstance(s.rvalue, (ListExpr, TupleExpr))):
            self.add_exports(s.rvalue.items)

    def visit_while_stmt(self, s: WhileStmt) -> None:
        s.expr.accept(self)
        self.loop_depth += 1
        s.body.accept(self)
        self.loop_depth -= 1
        self.visit_block_maybe(s.else_body)

    def visit_for_stmt(self, s: ForStmt) -> None:
        s.expr.accept(self)

        # Bind index variables and check if they define new names.
        self.analyze_lvalue(s.index, explicit_type=s.index_type is not None)
        if s.index_type:
            if self.is_classvar(s.index_type):
                self.fail_invalid_classvar(s.index)
            allow_tuple_literal = isinstance(s.index, TupleExpr)
            s.index_type = self.anal_type(s.index_type, allow_tuple_literal=allow_tuple_literal)
            self.store_declared_types(s.index, s.index_type)

        self.loop_depth += 1
        self.visit_block(s.body)
        self.loop_depth -= 1

        self.visit_block_maybe(s.else_body)

    def visit_break_stmt(self, s: BreakStmt) -> None:
        if self.loop_depth == 0:
            self.fail("'break' outside loop", s, True, blocker=True)

    def visit_continue_stmt(self, s: ContinueStmt) -> None:
        if self.loop_depth == 0:
            self.fail("'continue' outside loop", s, True, blocker=True)

    def visit_if_stmt(self, s: IfStmt) -> None:
        infer_reachability_of_if_statement(s, self.options)
        for i in range(len(s.expr)):
            s.expr[i].accept(self)
            self.visit_block(s.body[i])
        self.visit_block_maybe(s.else_body)

    def visit_try_stmt(self, s: TryStmt) -> None:
        self.analyze_try_stmt(s, self)

    def analyze_try_stmt(self, s: TryStmt, visitor: NodeVisitor[None],
                         add_global: bool = False) -> None:
        s.body.accept(visitor)
        for type, var, handler in zip(s.types, s.vars, s.handlers):
            if type:
                type.accept(visitor)
            if var:
                self.analyze_lvalue(var, add_global=add_global)
            handler.accept(visitor)
        if s.else_body:
            s.else_body.accept(visitor)
        if s.finally_body:
            s.finally_body.accept(visitor)

    def visit_with_stmt(self, s: WithStmt) -> None:
        types = []  # type: List[Type]

        if s.target_type:
            actual_targets = [t for t in s.target if t is not None]
            if len(actual_targets) == 0:
                # We have a type for no targets
                self.fail('Invalid type comment', s)
            elif len(actual_targets) == 1:
                # We have one target and one type
                types = [s.target_type]
            elif isinstance(s.target_type, TupleType):
                # We have multiple targets and multiple types
                if len(actual_targets) == len(s.target_type.items):
                    types = s.target_type.items
                else:
                    # But it's the wrong number of items
                    self.fail('Incompatible number of types for `with` targets', s)
            else:
                # We have multiple targets and one type
                self.fail('Multiple types expected for multiple `with` targets', s)

        new_types = []  # type: List[Type]
        for e, n in zip(s.expr, s.target):
            e.accept(self)
            if n:
                self.analyze_lvalue(n, explicit_type=s.target_type is not None)

                # Since we have a target, pop the next type from types
                if types:
                    t = types.pop(0)
                    if self.is_classvar(t):
                        self.fail_invalid_classvar(n)
                    allow_tuple_literal = isinstance(n, TupleExpr)
                    t = self.anal_type(t, allow_tuple_literal=allow_tuple_literal)
                    new_types.append(t)
                    self.store_declared_types(n, t)

        # Reverse the logic above to correctly reassign target_type
        if new_types:
            if len(s.target) == 1:
                s.target_type = new_types[0]
            elif isinstance(s.target_type, TupleType):
                s.target_type = s.target_type.copy_modified(items=new_types)

        self.visit_block(s.body)

    def visit_del_stmt(self, s: DelStmt) -> None:
        s.expr.accept(self)
        if not self.is_valid_del_target(s.expr):
            self.fail('Invalid delete target', s)

    def is_valid_del_target(self, s: Expression) -> bool:
        if isinstance(s, (IndexExpr, NameExpr, MemberExpr)):
            return True
        elif isinstance(s, TupleExpr):
            return all(self.is_valid_del_target(item) for item in s.items)
        else:
            return False

    def visit_global_decl(self, g: GlobalDecl) -> None:
        for name in g.names:
            if name in self.nonlocal_decls[-1]:
                self.fail("Name '{}' is nonlocal and global".format(name), g)
            self.global_decls[-1].add(name)

    def visit_nonlocal_decl(self, d: NonlocalDecl) -> None:
        if not self.is_func_scope():
            self.fail("nonlocal declaration not allowed at module level", d)
        else:
            for name in d.names:
                for table in reversed(self.locals[:-1]):
                    if table is not None and name in table:
                        break
                else:
                    self.fail("No binding for nonlocal '{}' found".format(name), d)

                if self.locals[-1] is not None and name in self.locals[-1]:
                    self.fail("Name '{}' is already defined in local "
                              "scope before nonlocal declaration".format(name), d)

                if name in self.global_decls[-1]:
                    self.fail("Name '{}' is nonlocal and global".format(name), d)
                self.nonlocal_decls[-1].add(name)

    def visit_print_stmt(self, s: PrintStmt) -> None:
        for arg in s.args:
            arg.accept(self)
        if s.target:
            s.target.accept(self)

    def visit_exec_stmt(self, s: ExecStmt) -> None:
        s.expr.accept(self)
        if s.globals:
            s.globals.accept(self)
        if s.locals:
            s.locals.accept(self)

    #
    # Expressions
    #

    def visit_name_expr(self, expr: NameExpr) -> None:
        n = self.lookup(expr.name, expr)
        if n:
            if n.kind == TVAR and self.tvar_scope.get_binding(n):
                self.fail("'{}' is a type variable and only valid in type "
                          "context".format(expr.name), expr)
            else:
                expr.kind = n.kind
                expr.node = n.node
                expr.fullname = n.fullname

    def visit_super_expr(self, expr: SuperExpr) -> None:
        if not self.type:
            self.fail('"super" used outside class', expr)
            return
        expr.info = self.type
        for arg in expr.call.args:
            arg.accept(self)

    def visit_tuple_expr(self, expr: TupleExpr) -> None:
        for item in expr.items:
            if isinstance(item, StarExpr):
                item.valid = True
            item.accept(self)

    def visit_list_expr(self, expr: ListExpr) -> None:
        for item in expr.items:
            if isinstance(item, StarExpr):
                item.valid = True
            item.accept(self)

    def visit_set_expr(self, expr: SetExpr) -> None:
        for item in expr.items:
            if isinstance(item, StarExpr):
                item.valid = True
            item.accept(self)

    def visit_dict_expr(self, expr: DictExpr) -> None:
        for key, value in expr.items:
            if key is not None:
                key.accept(self)
            value.accept(self)

    def visit_star_expr(self, expr: StarExpr) -> None:
        if not expr.valid:
            # XXX TODO Change this error message
            self.fail('Can use starred expression only as assignment target', expr)
        else:
            expr.expr.accept(self)

    def visit_yield_from_expr(self, e: YieldFromExpr) -> None:
        if not self.is_func_scope():  # not sure
            self.fail("'yield from' outside function", e, True, blocker=True)
        else:
            if self.function_stack[-1].is_coroutine:
                self.fail("'yield from' in async function", e, True, blocker=True)
            else:
                self.function_stack[-1].is_generator = True
        if e.expr:
            e.expr.accept(self)

    def visit_call_expr(self, expr: CallExpr) -> None:
        """Analyze a call expression.

        Some call expressions are recognized as special forms, including
        cast(...).
        """
        if expr.analyzed:
            return
        expr.callee.accept(self)
        if refers_to_fullname(expr.callee, 'typing.cast'):
            # Special form cast(...).
            if not self.check_fixed_args(expr, 2, 'cast'):
                return
            # Translate first argument to an unanalyzed type.
            try:
                target = expr_to_unanalyzed_type(expr.args[0])
            except TypeTranslationError:
                self.fail('Cast target is not a type', expr)
                return
            # Piggyback CastExpr object to the CallExpr object; it takes
            # precedence over the CallExpr semantics.
            expr.analyzed = CastExpr(expr.args[1], target)
            expr.analyzed.line = expr.line
            expr.analyzed.accept(self)
        elif refers_to_fullname(expr.callee, 'builtins.reveal_type'):
            if not self.check_fixed_args(expr, 1, 'reveal_type'):
                return
            expr.analyzed = RevealExpr(kind=REVEAL_TYPE, expr=expr.args[0])
            expr.analyzed.line = expr.line
            expr.analyzed.column = expr.column
            expr.analyzed.accept(self)
        elif refers_to_fullname(expr.callee, 'builtins.reveal_locals'):
            # Store the local variable names into the RevealExpr for use in the
            # type checking pass
            local_nodes = []  # type: List[Var]
            if self.is_module_scope():
                # try to determine just the variable declarations in module scope
                # self.globals.values() contains SymbolTableNode's
                # Each SymbolTableNode has an attribute node that is nodes.Var
                # look for variable nodes that marked as is_inferred
                # Each symboltable node has a Var node as .node
                local_nodes = cast(
                    List[Var],
                    [
                        n.node for name, n in self.globals.items()
                        if getattr(n.node, 'is_inferred', False)
                    ]
                )
            elif self.is_class_scope():
                # type = None  # type: Optional[TypeInfo]
                if self.type is not None:
                    local_nodes = cast(List[Var], [st.node for st in self.type.names.values()])
            elif self.is_func_scope():
                # locals = None  # type: List[Optional[SymbolTable]]
                if self.locals is not None:
                    symbol_table = self.locals[-1]
                    if symbol_table is not None:
                        local_nodes = cast(List[Var], [st.node for st in symbol_table.values()])
            expr.analyzed = RevealExpr(kind=REVEAL_LOCALS, local_nodes=local_nodes)
            expr.analyzed.line = expr.line
            expr.analyzed.column = expr.column
            expr.analyzed.accept(self)
        elif refers_to_fullname(expr.callee, 'typing.Any'):
            # Special form Any(...) no longer supported.
            self.fail('Any(...) is no longer supported. Use cast(Any, ...) instead', expr)
        elif refers_to_fullname(expr.callee, 'typing._promote'):
            # Special form _promote(...).
            if not self.check_fixed_args(expr, 1, '_promote'):
                return
            # Translate first argument to an unanalyzed type.
            try:
                target = expr_to_unanalyzed_type(expr.args[0])
            except TypeTranslationError:
                self.fail('Argument 1 to _promote is not a type', expr)
                return
            expr.analyzed = PromoteExpr(target)
            expr.analyzed.line = expr.line
            expr.analyzed.accept(self)
        elif refers_to_fullname(expr.callee, 'builtins.dict'):
            expr.analyzed = self.translate_dict_call(expr)
        elif refers_to_fullname(expr.callee, 'builtins.divmod'):
            if not self.check_fixed_args(expr, 2, 'divmod'):
                return
            expr.analyzed = OpExpr('divmod', expr.args[0], expr.args[1])
            expr.analyzed.line = expr.line
            expr.analyzed.accept(self)
        else:
            # Normal call expression.
            for a in expr.args:
                a.accept(self)

            if (isinstance(expr.callee, MemberExpr) and
                    isinstance(expr.callee.expr, NameExpr) and
                    expr.callee.expr.name == '__all__' and
                    expr.callee.expr.kind == GDEF and
                    expr.callee.name in ('append', 'extend')):
                if expr.callee.name == 'append' and expr.args:
                    self.add_exports(expr.args[0])
                elif (expr.callee.name == 'extend' and expr.args and
                        isinstance(expr.args[0], (ListExpr, TupleExpr))):
                    self.add_exports(expr.args[0].items)

    def translate_dict_call(self, call: CallExpr) -> Optional[DictExpr]:
        """Translate 'dict(x=y, ...)' to {'x': y, ...}.

        For other variants of dict(...), return None.
        """
        if not call.args:
            return None
        if not all(kind == ARG_NAMED for kind in call.arg_kinds):
            # Must still accept those args.
            for a in call.args:
                a.accept(self)
            return None
        expr = DictExpr([(StrExpr(cast(str, key)), value)  # since they are all ARG_NAMED
                         for key, value in zip(call.arg_names, call.args)])
        expr.set_line(call)
        expr.accept(self)
        return expr

    def check_fixed_args(self, expr: CallExpr, numargs: int,
                         name: str) -> bool:
        """Verify that expr has specified number of positional args.

        Return True if the arguments are valid.
        """
        s = 's'
        if numargs == 1:
            s = ''
        if len(expr.args) != numargs:
            self.fail("'%s' expects %d argument%s" % (name, numargs, s),
                      expr)
            return False
        if expr.arg_kinds != [ARG_POS] * numargs:
            self.fail("'%s' must be called with %s positional argument%s" %
                      (name, numargs, s), expr)
            return False
        return True

    def visit_member_expr(self, expr: MemberExpr) -> None:
        base = expr.expr
        base.accept(self)
        # Bind references to module attributes.
        if isinstance(base, RefExpr) and base.kind == MODULE_REF:
            # This branch handles the case foo.bar where foo is a module.
            # In this case base.node is the module's MypyFile and we look up
            # bar in its namespace.  This must be done for all types of bar.
            file = cast(Optional[MypyFile], base.node)  # can't use isinstance due to issue #2999
            # TODO: Should we actually use this? Not sure if this makes a difference.
            # if file.fullname() == self.cur_mod_id:
            #     names = self.globals
            # else:
            #     names = file.names
            n = file.names.get(expr.name, None) if file is not None else None
            n = self.dereference_module_cross_ref(n)
            if n and not n.module_hidden:
                if not n:
                    return
                n = self.rebind_symbol_table_node(n)
                if n:
                    # TODO: What if None?
                    expr.kind = n.kind
                    expr.fullname = n.fullname
                    expr.node = n.node
            elif (file is not None and (file.is_stub or self.options.python_version >= (3, 7))
                    and '__getattr__' in file.names):
                # If there is a module-level __getattr__, then any attribute on the module is valid
                # per PEP 484.
                getattr_defn = file.names['__getattr__']
                if not getattr_defn:
                    typ = AnyType(TypeOfAny.from_error)  # type: Type
                elif isinstance(getattr_defn.node, (FuncDef, Var)):
                    if isinstance(getattr_defn.node.type, CallableType):
                        typ = getattr_defn.node.type.ret_type
                    else:
                        typ = AnyType(TypeOfAny.from_error)
                else:
                    typ = AnyType(TypeOfAny.from_error)
                expr.kind = MDEF
                expr.fullname = '{}.{}'.format(file.fullname(), expr.name)
                expr.node = Var(expr.name, type=typ)
            else:
                # We only catch some errors here; the rest will be
                # caught during type checking.
                #
                # This way we can report a larger number of errors in
                # one type checker run. If we reported errors here,
                # the build would terminate after semantic analysis
                # and we wouldn't be able to report any type errors.
                full_name = '%s.%s' % (file.fullname() if file is not None else None, expr.name)
                mod_name = " '%s'" % file.fullname() if file is not None else ''
                if full_name in obsolete_name_mapping:
                    self.fail("Module%s has no attribute %r (it's now called %r)" % (
                        mod_name, expr.name, obsolete_name_mapping[full_name]), expr)
        elif isinstance(base, RefExpr):
            # This branch handles the case C.bar (or cls.bar or self.bar inside
            # a classmethod/method), where C is a class and bar is a type
            # definition or a module resulting from `import bar` (or a module
            # assignment) inside class C. We look up bar in the class' TypeInfo
            # namespace.  This is done only when bar is a module or a type;
            # other things (e.g. methods) are handled by other code in
            # checkmember.
            type_info = None
            if isinstance(base.node, TypeInfo):
                # C.bar where C is a class
                type_info = base.node
            elif isinstance(base.node, Var) and self.type and self.function_stack:
                # check for self.bar or cls.bar in method/classmethod
                func_def = self.function_stack[-1]
                if not func_def.is_static and isinstance(func_def.type, CallableType):
                    formal_arg = func_def.type.argument_by_name(base.node.name())
                    if formal_arg and formal_arg.pos == 0:
                        type_info = self.type
            elif isinstance(base.node, TypeAlias) and base.node.no_args:
                if isinstance(base.node.target, Instance):
                    type_info = base.node.target.type

            if type_info:
                n = type_info.names.get(expr.name)
                if n is not None and (n.kind == MODULE_REF or isinstance(n.node, (TypeInfo,
                                                                                  TypeAlias))):
                    if not n:
                        return
                    expr.kind = n.kind
                    expr.fullname = n.fullname
                    expr.node = n.node

    def visit_op_expr(self, expr: OpExpr) -> None:
        expr.left.accept(self)

        if expr.op in ('and', 'or'):
            inferred = infer_condition_value(expr.left, self.options)
            if ((inferred == ALWAYS_FALSE and expr.op == 'and') or
                    (inferred == ALWAYS_TRUE and expr.op == 'or')):
                expr.right_unreachable = True
                return
            elif ((inferred == ALWAYS_TRUE and expr.op == 'and') or
                    (inferred == ALWAYS_FALSE and expr.op == 'or')):
                expr.right_always = True

        expr.right.accept(self)

    def visit_comparison_expr(self, expr: ComparisonExpr) -> None:
        for operand in expr.operands:
            operand.accept(self)

    def visit_unary_expr(self, expr: UnaryExpr) -> None:
        expr.expr.accept(self)

    def visit_index_expr(self, expr: IndexExpr) -> None:
        if expr.analyzed:
            return
        expr.base.accept(self)
        if (isinstance(expr.base, RefExpr)
                and isinstance(expr.base.node, TypeInfo)
                and not expr.base.node.is_generic()):
            expr.index.accept(self)
        elif (isinstance(expr.base, RefExpr) and isinstance(expr.base.node, TypeAlias) or
                refers_to_class_or_function(expr.base)):
            # Special form -- type application (either direct or via type aliasing).

            self.analyze_type_expr(expr.index)

            # Translate index to an unanalyzed type.
            types = []  # type: List[Type]
            if isinstance(expr.index, TupleExpr):
                items = expr.index.items
            else:
                items = [expr.index]
            for item in items:
                try:
                    typearg = expr_to_unanalyzed_type(item)
                except TypeTranslationError:
                    self.fail('Type expected within [...]', expr)
                    return
                # We always allow unbound type variables in IndexExpr, since we
                # may be analysing a type alias definition rvalue. The error will be
                # reported elsewhere if it is not the case.
                typearg = self.anal_type(typearg, allow_unbound_tvars=True)
                types.append(typearg)
            expr.analyzed = TypeApplication(expr.base, types)
            expr.analyzed.line = expr.line
            # Types list, dict, set are not subscriptable, prohibit this if
            # subscripted either via type alias...
            if isinstance(expr.base, RefExpr) and isinstance(expr.base.node, TypeAlias):
                alias = expr.base.node
                if isinstance(alias.target, Instance):
                    name = alias.target.type.fullname()
                    if (alias.no_args and  # this avoids bogus errors for already reported aliases
                            name in nongen_builtins and not alias.normalized):
                        self.fail(no_subscript_builtin_alias(name, propose_alt=False), expr)
            # ...or directly.
            else:
                n = self.lookup_type_node(expr.base)
                if n and n.fullname in nongen_builtins:
                    self.fail(no_subscript_builtin_alias(n.fullname, propose_alt=False), expr)
        else:
            expr.index.accept(self)

    def lookup_type_node(self, expr: Expression) -> Optional[SymbolTableNode]:
        try:
            t = expr_to_unanalyzed_type(expr)
        except TypeTranslationError:
            return None
        if isinstance(t, UnboundType):
            n = self.lookup_qualified(t.name, expr, suppress_errors=True)
            return n
        return None

    def visit_slice_expr(self, expr: SliceExpr) -> None:
        if expr.begin_index:
            expr.begin_index.accept(self)
        if expr.end_index:
            expr.end_index.accept(self)
        if expr.stride:
            expr.stride.accept(self)

    def visit_cast_expr(self, expr: CastExpr) -> None:
        expr.expr.accept(self)
        expr.type = self.anal_type(expr.type)

    def visit_reveal_expr(self, expr: RevealExpr) -> None:
        if expr.kind == REVEAL_TYPE:
            if expr.expr is not None:
                expr.expr.accept(self)
        else:
            # Reveal locals doesn't have an inner expression, there's no
            # need to traverse inside it
            pass

    def visit_type_application(self, expr: TypeApplication) -> None:
        expr.expr.accept(self)
        for i in range(len(expr.types)):
            expr.types[i] = self.anal_type(expr.types[i])

    def visit_list_comprehension(self, expr: ListComprehension) -> None:
        expr.generator.accept(self)

    def visit_set_comprehension(self, expr: SetComprehension) -> None:
        expr.generator.accept(self)

    def visit_dictionary_comprehension(self, expr: DictionaryComprehension) -> None:
        self.enter()
        self.analyze_comp_for(expr)
        expr.key.accept(self)
        expr.value.accept(self)
        self.leave()
        self.analyze_comp_for_2(expr)

    def visit_generator_expr(self, expr: GeneratorExpr) -> None:
        self.enter()
        self.analyze_comp_for(expr)
        expr.left_expr.accept(self)
        self.leave()
        self.analyze_comp_for_2(expr)

    def analyze_comp_for(self, expr: Union[GeneratorExpr,
                                           DictionaryComprehension]) -> None:
        """Analyses the 'comp_for' part of comprehensions (part 1).

        That is the part after 'for' in (x for x in l if p). This analyzes
        variables and conditions which are analyzed in a local scope.
        """
        for i, (index, sequence, conditions) in enumerate(zip(expr.indices,
                                                              expr.sequences,
                                                              expr.condlists)):
            if i > 0:
                sequence.accept(self)
            # Bind index variables.
            self.analyze_lvalue(index)
            for cond in conditions:
                cond.accept(self)

    def analyze_comp_for_2(self, expr: Union[GeneratorExpr,
                                             DictionaryComprehension]) -> None:
        """Analyses the 'comp_for' part of comprehensions (part 2).

        That is the part after 'for' in (x for x in l if p). This analyzes
        the 'l' part which is analyzed in the surrounding scope.
        """
        expr.sequences[0].accept(self)

    def visit_lambda_expr(self, expr: LambdaExpr) -> None:
        self.analyze_function(expr)

    def visit_conditional_expr(self, expr: ConditionalExpr) -> None:
        expr.if_expr.accept(self)
        expr.cond.accept(self)
        expr.else_expr.accept(self)

    def visit_backquote_expr(self, expr: BackquoteExpr) -> None:
        expr.expr.accept(self)

    def visit__promote_expr(self, expr: PromoteExpr) -> None:
        expr.type = self.anal_type(expr.type)

    def visit_yield_expr(self, expr: YieldExpr) -> None:
        if not self.is_func_scope():
            self.fail("'yield' outside function", expr, True, blocker=True)
        else:
            if self.function_stack[-1].is_coroutine:
                if self.options.python_version < (3, 6):
                    self.fail("'yield' in async function", expr, True, blocker=True)
                else:
                    self.function_stack[-1].is_generator = True
                    self.function_stack[-1].is_async_generator = True
            else:
                self.function_stack[-1].is_generator = True
        if expr.expr:
            expr.expr.accept(self)

    def visit_await_expr(self, expr: AwaitExpr) -> None:
        if not self.is_func_scope():
            self.fail("'await' outside function", expr)
        elif not self.function_stack[-1].is_coroutine:
            self.fail("'await' outside coroutine ('async def')", expr)
        expr.expr.accept(self)

    #
    # Helpers
    #

    @contextmanager
    def tvar_scope_frame(self, frame: TypeVarScope) -> Iterator[None]:
        old_scope = self.tvar_scope
        self.tvar_scope = frame
        yield
        self.tvar_scope = old_scope

    def lookup(self, name: str, ctx: Context,
               suppress_errors: bool = False) -> Optional[SymbolTableNode]:
        """Look up an unqualified name in all active namespaces."""
        implicit_name = False
        # 1a. Name declared using 'global x' takes precedence
        if name in self.global_decls[-1]:
            if name in self.globals:
                return self.globals[name]
            if not suppress_errors:
                self.name_not_defined(name, ctx)
            return None
        # 1b. Name declared using 'nonlocal x' takes precedence
        if name in self.nonlocal_decls[-1]:
            for table in reversed(self.locals[:-1]):
                if table is not None and name in table:
                    return table[name]
            else:
                if not suppress_errors:
                    self.name_not_defined(name, ctx)
                return None
        # 2. Class attributes (if within class definition)
        if self.type and not self.is_func_scope() and name in self.type.names:
            node = self.type.names[name]
            if not node.implicit:
                return node
            implicit_name = True
            implicit_node = node
        # 3. Local (function) scopes
        for table in reversed(self.locals):
            if table is not None and name in table:
                return table[name]
        # 4. Current file global scope
        if name in self.globals:
            return self.globals[name]
        # 5. Builtins
        b = self.globals.get('__builtins__', None)
        if b:
            assert isinstance(b.node, MypyFile)
            table = b.node.names
            if name in table:
                if name[0] == "_" and name[1] != "_":
                    if not suppress_errors:
                        self.name_not_defined(name, ctx)
                    return None
                node = table[name]
                return node
        # Give up.
        if not implicit_name and not suppress_errors:
            self.name_not_defined(name, ctx)
            self.check_for_obsolete_short_name(name, ctx)
        else:
            if implicit_name:
                return implicit_node
        return None

    def check_for_obsolete_short_name(self, name: str, ctx: Context) -> None:
        matches = [obsolete_name
                   for obsolete_name in obsolete_name_mapping
                   if obsolete_name.rsplit('.', 1)[-1] == name]
        if len(matches) == 1:
            self.note("(Did you mean '{}'?)".format(obsolete_name_mapping[matches[0]]), ctx)

    def lookup_qualified(self, name: str, ctx: Context,
                         suppress_errors: bool = False) -> Optional[SymbolTableNode]:
        if '.' not in name:
            return self.lookup(name, ctx, suppress_errors=suppress_errors)
        else:
            parts = name.split('.')
            n = self.lookup(parts[0], ctx, suppress_errors=suppress_errors)
            if n:
                for i in range(1, len(parts)):
                    if isinstance(n.node, TypeInfo):
                        if not n.node.mro:
                            # We haven't yet analyzed the class `n.node`.  Fall back to direct
                            # lookup in the names declared directly under it, without its base
                            # classes.  This can happen when we have a forward reference to a
                            # nested class, and the reference is bound before the outer class
                            # has been fully semantically analyzed.
                            #
                            # A better approach would be to introduce a new analysis pass or
                            # to move things around between passes, but this unblocks a common
                            # use case even though this is a little limited in case there is
                            # inheritance involved.
                            result = n.node.names.get(parts[i])
                        else:
                            result = n.node.get(parts[i])
                        n = result
                    elif isinstance(n.node, MypyFile):
                        names = n.node.names
                        # Rebind potential references to old version of current module in
                        # fine-grained incremental mode.
                        #
                        # TODO: Do this for all modules in the set of modified files.
                        if n.node.fullname() == self.cur_mod_id:
                            names = self.globals
                        n = names.get(parts[i], None)
                        if n and isinstance(n.node, ImportedName):
                            n = self.dereference_module_cross_ref(n)
                        elif not n and '__getattr__' in names:
                            gvar = self.create_getattr_var(names['__getattr__'],
                                                           parts[i], parts[i])
                            if gvar:
                                names[name] = gvar
                                n = gvar
                    # TODO: What if node is Var or FuncDef?
                    # Currently, missing these cases results in controversial behavior, when
                    # lookup_qualified(x.y.z) returns Var(x).
                    if not n:
                        if not suppress_errors:
                            self.name_not_defined(name, ctx)
                        break
                if n:
                    if n and n.module_hidden:
                        self.name_not_defined(name, ctx)
            if n and not n.module_hidden:
                n = self.rebind_symbol_table_node(n)
                return n
            return None

    def create_getattr_var(self, getattr_defn: SymbolTableNode,
                           name: str, fullname: str) -> Optional[SymbolTableNode]:
        """Create a dummy global symbol using __getattr__ return type.

        If not possible, return None.
        """
        if isinstance(getattr_defn.node, (FuncDef, Var)):
            if isinstance(getattr_defn.node.type, CallableType):
                typ = getattr_defn.node.type.ret_type
            else:
                typ = AnyType(TypeOfAny.from_error)
            v = Var(name, type=typ)
            v._fullname = fullname
            return SymbolTableNode(GDEF, v)
        return None

    def rebind_symbol_table_node(self, n: SymbolTableNode) -> Optional[SymbolTableNode]:
        """If node refers to old version of module, return reference to new version.

        If the reference is removed in the new version, return None.
        """
        # TODO: Handle type variables and other sorts of references
        if isinstance(n.node, (FuncDef, OverloadedFuncDef, TypeInfo, Var, TypeAlias)):
            # TODO: Why is it possible for fullname() to be None, even though it's not
            #   annotated as Optional[str]?
            # TODO: Do this for all modules in the set of modified files
            # TODO: This doesn't work for things nested within classes
            if n.node.fullname() and get_prefix(n.node.fullname()) == self.cur_mod_id:
                # This is an indirect reference to a name defined in the current module.
                # Rebind it.
                return self.globals.get(n.node.name())
        # No need to rebind.
        return n

    def builtin_type(self, fully_qualified_name: str) -> Instance:
        sym = self.lookup_fully_qualified(fully_qualified_name)
        node = sym.node
        assert isinstance(node, TypeInfo)
        return Instance(node, [AnyType(TypeOfAny.special_form)] * len(node.defn.type_vars))

    def add_builtin_aliases(self, tree: MypyFile) -> None:
        """Add builtin type aliases to typing module.

        For historical reasons, the aliases like `List = list` are not defined
        in typeshed stubs for typing module. Instead we need to manually add the
        corresponding nodes on the fly. We explicitly mark these aliases as normalized,
        so that a user can write `typing.List[int]`.
        """
        assert tree.fullname() == 'typing'
        for alias, target_name in type_aliases.items():
            name = alias.split('.')[-1]
            n = self.lookup_fully_qualified_or_none(target_name)
            if n:
                target = self.named_type_or_none(target_name, [])
                assert target is not None
                alias_node = TypeAlias(target, alias, line=-1, column=-1,  # there is no context
                                       no_args=True, normalized=True)
                tree.names[name] = SymbolTableNode(GDEF, alias_node)
            else:
                # Built-in target not defined, remove the original fake
                # definition to trigger a better error message.
                tree.names.pop(name, None)

    def lookup_fully_qualified(self, name: str) -> SymbolTableNode:
        """Lookup a fully qualified name.

        Assume that the name is defined. This happens in the global namespace -- the local
        module namespace is ignored.
        """
        parts = name.split('.')
        n = self.modules[parts[0]]
        for i in range(1, len(parts) - 1):
            next_sym = n.names[parts[i]]
            assert isinstance(next_sym.node, MypyFile)
            n = next_sym.node
        return n.names[parts[-1]]

    def lookup_fully_qualified_or_none(self, fullname: str) -> Optional[SymbolTableNode]:
        """Lookup a fully qualified name that refers to a module-level definition.

        Don't assume that the name is defined. This happens in the global namespace --
        the local module namespace is ignored. This does not dereference indirect
        refs.

        Note that this can't be used for names nested in class namespaces.
        """
        assert '.' in fullname
        module, name = fullname.rsplit('.', maxsplit=1)
        if module not in self.modules:
            return None
        filenode = self.modules[module]
        return filenode.names.get(name)

    def qualified_name(self, n: str) -> str:
        if self.type is not None:
            base = self.type._fullname
        else:
            base = self.cur_mod_id
        return base + '.' + n

    def enter(self) -> None:
        self.locals.append(SymbolTable())
        self.global_decls.append(set())
        self.nonlocal_decls.append(set())
        # -1 since entering block will increment this to 0.
        self.block_depth.append(-1)

    def leave(self) -> None:
        self.locals.pop()
        self.global_decls.pop()
        self.nonlocal_decls.pop()
        self.block_depth.pop()

    def is_func_scope(self) -> bool:
        return self.locals[-1] is not None

    def is_nested_within_func_scope(self) -> bool:
        """Are we underneath a function scope, even if we are in a nested class also"""
        return any(l is not None for l in self.locals)

    def is_class_scope(self) -> bool:
        return self.type is not None and not self.is_func_scope()

    def is_module_scope(self) -> bool:
        return not (self.is_class_scope() or self.is_func_scope())

    def add_symbol(self, name: str, node: SymbolTableNode,
                   context: Context) -> None:
        """Add symbol to the currently active symbol table."""
        # NOTE: This logic mostly parallels SemanticAnalyzerPass1.add_symbol. If you change
        #     this, you may have to change the other method as well.
        # TODO: Combine these methods in the first and second pass into a single one.
        if self.is_func_scope():
            assert self.locals[-1] is not None
            if name in self.locals[-1]:
                # Flag redefinition unless this is a reimport of a module.
                if not (node.kind == MODULE_REF and
                        self.locals[-1][name].node == node.node):
                    self.name_already_defined(name, context, self.locals[-1][name])
                    return
            self.locals[-1][name] = node
        elif self.type:
            existing = self.type.names.get(name)
            if existing and isinstance(existing.node, TypeInfo) and existing.node != node.node:
                self.name_already_defined(name, context, existing)
                return
            self.type.names[name] = node
        else:
            existing = self.globals.get(name)
            if (existing
                    and (not isinstance(node.node, MypyFile) or existing.node != node.node)
                    and existing.kind != UNBOUND_IMPORTED
                    and not isinstance(existing.node, ImportedName)):
                # Modules can be imported multiple times to support import
                # of multiple submodules of a package (e.g. a.x and a.y).
                ok = False
                # Only report an error if the symbol collision provides a different type.
                if existing.type and node.type and is_same_type(existing.type, node.type):
                    ok = True
                if not ok:
                    self.name_already_defined(name, context, existing)
                    return
            self.globals[name] = node

    def add_local(self, node: Union[Var, FuncDef, OverloadedFuncDef], ctx: Context,
                  allow_redefine: bool = False) -> None:
        """Add local variable or function.

        Args:
            allow_redefine: If true, override any existing local symbol with the same name
        """
        assert self.locals[-1] is not None, "Should not add locals outside a function"
        name = node.name()
        if name in self.locals[-1] and (not allow_redefine or
                                        not isinstance(self.locals[-1][name].node, Var)):
            self.name_already_defined(name, ctx, self.locals[-1][name])
            return
        node._fullname = name
        self.locals[-1][name] = SymbolTableNode(LDEF, node)

    def add_exports(self, exp_or_exps: Union[Iterable[Expression], Expression]) -> None:
        exps = [exp_or_exps] if isinstance(exp_or_exps, Expression) else exp_or_exps
        for exp in exps:
            if isinstance(exp, StrExpr):
                self.all_exports.add(exp.value)

    def check_no_global(self, n: str, ctx: Context,
                        is_overloaded_func: bool = False) -> None:
        if n in self.globals:
            prev_is_overloaded = isinstance(self.globals[n], OverloadedFuncDef)
            if is_overloaded_func and prev_is_overloaded:
                self.fail("Nonconsecutive overload {} found".format(n), ctx)
            elif prev_is_overloaded:
                self.fail("Definition of '{}' missing 'overload'".format(n), ctx)
            else:
                self.name_already_defined(n, ctx, self.globals[n])

    def name_not_defined(self, name: str, ctx: Context) -> None:
        message = "Name '{}' is not defined".format(name)
        extra = self.undefined_name_extra_info(name)
        if extra:
            message += ' {}'.format(extra)
        self.fail(message, ctx)
        if 'builtins.{}'.format(name) in SUGGESTED_TEST_FIXTURES:
            # The user probably has a missing definition in a test fixture. Let's verify.
            fullname = 'builtins.{}'.format(name)
            if self.lookup_fully_qualified_or_none(fullname) is None:
                # Yes. Generate a helpful note.
                self.add_fixture_note(fullname, ctx)

    def name_already_defined(self, name: str, ctx: Context,
                    original_ctx: Optional[Union[SymbolTableNode, SymbolNode]] = None) -> None:
        if isinstance(original_ctx, SymbolTableNode):
            node = original_ctx.node
        elif isinstance(original_ctx, SymbolNode):
            node = original_ctx

        if isinstance(original_ctx, SymbolTableNode) and original_ctx.kind == MODULE_REF:
            # Since this is an import, original_ctx.node points to the module definition.
            # Therefore its line number is always 1, which is not useful for this
            # error message.
            extra_msg = ' (by an import)'
        elif node and node.line != -1:
            extra_msg = ' on line {}'.format(node.line)
        else:
            extra_msg = ' (possibly by an import)'
        self.fail("Name '{}' already defined{}".format(unmangle(name), extra_msg), ctx)

    def fail(self, msg: str, ctx: Context, serious: bool = False, *,
             blocker: bool = False) -> None:
        if (not serious and
                not self.options.check_untyped_defs and
                self.function_stack and
                self.function_stack[-1].is_dynamic()):
            return
        # In case it's a bug and we don't really have context
        assert ctx is not None, msg
        self.errors.report(ctx.get_line(), ctx.get_column(), msg, blocker=blocker)

    def fail_blocker(self, msg: str, ctx: Context) -> None:
        self.fail(msg, ctx, blocker=True)

    def note(self, msg: str, ctx: Context) -> None:
        if (not self.options.check_untyped_defs and
                self.function_stack and
                self.function_stack[-1].is_dynamic()):
            return
        self.errors.report(ctx.get_line(), ctx.get_column(), msg, severity='note')

    def undefined_name_extra_info(self, fullname: str) -> Optional[str]:
        if fullname in obsolete_name_mapping:
            return "(it's now called '{}')".format(obsolete_name_mapping[fullname])
        else:
            return None

    def accept(self, node: Node) -> None:
        try:
            node.accept(self)
        except Exception as err:
            report_internal_error(err, self.errors.file, node.line, self.errors, self.options)

    def analyze_type_expr(self, expr: Expression) -> None:
        # There are certain expressions that mypy does not need to semantically analyze,
        # since they analyzed solely as type. (For example, indexes in type alias definitions
        # and base classes in class defs). External consumers of the mypy AST may need
        # them semantically analyzed, however, if they need to treat it as an expression
        # and not a type. (Which is to say, mypyc needs to do this.) Do the analysis
        # in a fresh tvar scope in order to suppress any errors about using type variables.
        with self.tvar_scope_frame(TypeVarScope()):
            expr.accept(self)

    def lookup_current_scope(self, name: str) -> Optional[SymbolTableNode]:
        if self.locals[-1] is not None:
            return self.locals[-1].get(name)
        elif self.type is not None:
            return self.type.names.get(name)
        else:
            return self.globals.get(name)

    def schedule_patch(self, priority: int, patch: Callable[[], None]) -> None:
        self.patches.append((priority, patch))

    def add_symbol_table_node(self, name: str, stnode: SymbolTableNode) -> None:
        """Add node to global symbol table (or to nearest class if there is one)."""
        # TODO: Adding to the nearest class is ad hoc.
        if self.type:
            self.type.names[name] = stnode
        else:
            self.globals[name] = stnode


def replace_implicit_first_type(sig: FunctionLike, new: Type) -> FunctionLike:
    if isinstance(sig, CallableType):
        if len(sig.arg_types) == 0:
            return sig
        return sig.copy_modified(arg_types=[new] + sig.arg_types[1:])
    elif isinstance(sig, Overloaded):
        return Overloaded([cast(CallableType, replace_implicit_first_type(i, new))
                           for i in sig.items()])
    else:
        assert False


def refers_to_fullname(node: Expression, fullname: str) -> bool:
    """Is node a name or member expression with the given full name?"""
    if not isinstance(node, RefExpr):
        return False
    return (node.fullname == fullname or
            isinstance(node.node, TypeAlias) and isinstance(node.node.target, Instance)
            and node.node.target.type.fullname() == fullname)


def refers_to_class_or_function(node: Expression) -> bool:
    """Does semantically analyzed node refer to a class?"""
    return (isinstance(node, RefExpr) and
            isinstance(node.node, (TypeInfo, FuncDef, OverloadedFuncDef)))


def calculate_mro(info: TypeInfo, obj_type: Optional[Callable[[], Instance]] = None) -> None:
    """Calculate and set mro (method resolution order).

    Raise MroError if cannot determine mro.
    """
    mro = linearize_hierarchy(info, obj_type)
    assert mro, "Could not produce a MRO at all for %s" % (info,)
    info.mro = mro
    # The property of falling back to Any is inherited.
    info.fallback_to_any = any(baseinfo.fallback_to_any for baseinfo in info.mro)
    TypeState.reset_all_subtype_caches_for(info)


class MroError(Exception):
    """Raised if a consistent mro cannot be determined for a class."""


def linearize_hierarchy(info: TypeInfo,
                        obj_type: Optional[Callable[[], Instance]] = None) -> List[TypeInfo]:
    # TODO describe
    if info.mro:
        return info.mro
    bases = info.direct_base_classes()
    if (not bases and info.fullname() != 'builtins.object' and
            obj_type is not None):
        # Second pass in import cycle, add a dummy `object` base class,
        # otherwise MRO calculation may spuriously fail.
        # MRO will be re-calculated for real in the third pass.
        bases = [obj_type().type]
    lin_bases = []
    for base in bases:
        assert base is not None, "Cannot linearize bases for %s %s" % (info.fullname(), bases)
        lin_bases.append(linearize_hierarchy(base, obj_type))
    lin_bases.append(bases)
    return [info] + merge(lin_bases)


def merge(seqs: List[List[TypeInfo]]) -> List[TypeInfo]:
    seqs = [s[:] for s in seqs]
    result = []  # type: List[TypeInfo]
    while True:
        seqs = [s for s in seqs if s]
        if not seqs:
            return result
        for seq in seqs:
            head = seq[0]
            if not [s for s in seqs if head in s[1:]]:
                break
        else:
            raise MroError()
        result.append(head)
        for s in seqs:
            if s[0] is head:
                del s[0]


def find_duplicate(list: List[T]) -> Optional[T]:
    """If the list has duplicates, return one of the duplicates.

    Otherwise, return None.
    """
    for i in range(1, len(list)):
        if list[i] in list[:i]:
            return list[i]
    return None


def remove_imported_names_from_symtable(names: SymbolTable,
                                        module: str) -> None:
    """Remove all imported names from the symbol table of a module."""
    removed = []  # type: List[str]
    for name, node in names.items():
        if node.node is None:
            continue
        fullname = node.node.fullname()
        prefix = fullname[:fullname.rfind('.')]
        if prefix != module:
            removed.append(name)
    for name in removed:
        del names[name]


def infer_reachability_of_if_statement(s: IfStmt, options: Options) -> None:
    for i in range(len(s.expr)):
        result = infer_condition_value(s.expr[i], options)
        if result in (ALWAYS_FALSE, MYPY_FALSE):
            # The condition is considered always false, so we skip the if/elif body.
            mark_block_unreachable(s.body[i])
        elif result in (ALWAYS_TRUE, MYPY_TRUE):
            # This condition is considered always true, so all of the remaining
            # elif/else bodies should not be checked.
            if result == MYPY_TRUE:
                # This condition is false at runtime; this will affect
                # import priorities.
                mark_block_mypy_only(s.body[i])
            for body in s.body[i + 1:]:
                mark_block_unreachable(body)

            # Make sure else body always exists and is marked as
            # unreachable so the type checker always knows that
            # all control flow paths will flow through the if
            # statement body.
            if not s.else_body:
                s.else_body = Block([])
            mark_block_unreachable(s.else_body)
            break


def infer_condition_value(expr: Expression, options: Options) -> int:
    """Infer whether the given condition is always true/false.

    Return ALWAYS_TRUE if always true, ALWAYS_FALSE if always false,
    MYPY_TRUE if true under mypy and false at runtime, MYPY_FALSE if
    false under mypy and true at runtime, else TRUTH_VALUE_UNKNOWN.
    """
    pyversion = options.python_version
    name = ''
    negated = False
    alias = expr
    if isinstance(alias, UnaryExpr):
        if alias.op == 'not':
            expr = alias.expr
            negated = True
    result = TRUTH_VALUE_UNKNOWN
    if isinstance(expr, NameExpr):
        name = expr.name
    elif isinstance(expr, MemberExpr):
        name = expr.name
    elif isinstance(expr, OpExpr) and expr.op in ('and', 'or'):
        left = infer_condition_value(expr.left, options)
        if ((left == ALWAYS_TRUE and expr.op == 'and') or
                (left == ALWAYS_FALSE and expr.op == 'or')):
            # Either `True and <other>` or `False or <other>`: the result will
            # always be the right-hand-side.
            return infer_condition_value(expr.right, options)
        else:
            # The result will always be the left-hand-side (e.g. ALWAYS_* or
            # TRUTH_VALUE_UNKNOWN).
            return left
    else:
        result = consider_sys_version_info(expr, pyversion)
        if result == TRUTH_VALUE_UNKNOWN:
            result = consider_sys_platform(expr, options.platform)
    if result == TRUTH_VALUE_UNKNOWN:
        if name == 'PY2':
            result = ALWAYS_TRUE if pyversion[0] == 2 else ALWAYS_FALSE
        elif name == 'PY3':
            result = ALWAYS_TRUE if pyversion[0] == 3 else ALWAYS_FALSE
        elif name == 'MYPY' or name == 'TYPE_CHECKING':
            result = MYPY_TRUE
        elif name in options.always_true:
            result = MYPY_TRUE
        elif name in options.always_false:
            result = MYPY_FALSE
    if negated:
        result = inverted_truth_mapping[result]
    return result


def consider_sys_version_info(expr: Expression, pyversion: Tuple[int, ...]) -> int:
    """Consider whether expr is a comparison involving sys.version_info.

    Return ALWAYS_TRUE, ALWAYS_FALSE, or TRUTH_VALUE_UNKNOWN.
    """
    # Cases supported:
    # - sys.version_info[<int>] <compare_op> <int>
    # - sys.version_info[:<int>] <compare_op> <tuple_of_n_ints>
    # - sys.version_info <compare_op> <tuple_of_1_or_2_ints>
    #   (in this case <compare_op> must be >, >=, <, <=, but cannot be ==, !=)
    if not isinstance(expr, ComparisonExpr):
        return TRUTH_VALUE_UNKNOWN
    # Let's not yet support chained comparisons.
    if len(expr.operators) > 1:
        return TRUTH_VALUE_UNKNOWN
    op = expr.operators[0]
    if op not in ('==', '!=', '<=', '>=', '<', '>'):
        return TRUTH_VALUE_UNKNOWN
    thing = contains_int_or_tuple_of_ints(expr.operands[1])
    if thing is None:
        return TRUTH_VALUE_UNKNOWN
    index = contains_sys_version_info(expr.operands[0])
    if isinstance(index, int) and isinstance(thing, int):
        # sys.version_info[i] <compare_op> k
        if 0 <= index <= 1:
            return fixed_comparison(pyversion[index], op, thing)
        else:
            return TRUTH_VALUE_UNKNOWN
    elif isinstance(index, tuple) and isinstance(thing, tuple):
        lo, hi = index
        if lo is None:
            lo = 0
        if hi is None:
            hi = 2
        if 0 <= lo < hi <= 2:
            val = pyversion[lo:hi]
            if len(val) == len(thing) or len(val) > len(thing) and op not in ('==', '!='):
                return fixed_comparison(val, op, thing)
    return TRUTH_VALUE_UNKNOWN


def consider_sys_platform(expr: Expression, platform: str) -> int:
    """Consider whether expr is a comparison involving sys.platform.

    Return ALWAYS_TRUE, ALWAYS_FALSE, or TRUTH_VALUE_UNKNOWN.
    """
    # Cases supported:
    # - sys.platform == 'posix'
    # - sys.platform != 'win32'
    # - sys.platform.startswith('win')
    if isinstance(expr, ComparisonExpr):
        # Let's not yet support chained comparisons.
        if len(expr.operators) > 1:
            return TRUTH_VALUE_UNKNOWN
        op = expr.operators[0]
        if op not in ('==', '!='):
            return TRUTH_VALUE_UNKNOWN
        if not is_sys_attr(expr.operands[0], 'platform'):
            return TRUTH_VALUE_UNKNOWN
        right = expr.operands[1]
        if not isinstance(right, (StrExpr, UnicodeExpr)):
            return TRUTH_VALUE_UNKNOWN
        return fixed_comparison(platform, op, right.value)
    elif isinstance(expr, CallExpr):
        if not isinstance(expr.callee, MemberExpr):
            return TRUTH_VALUE_UNKNOWN
        if len(expr.args) != 1 or not isinstance(expr.args[0], (StrExpr, UnicodeExpr)):
            return TRUTH_VALUE_UNKNOWN
        if not is_sys_attr(expr.callee.expr, 'platform'):
            return TRUTH_VALUE_UNKNOWN
        if expr.callee.name != 'startswith':
            return TRUTH_VALUE_UNKNOWN
        if platform.startswith(expr.args[0].value):
            return ALWAYS_TRUE
        else:
            return ALWAYS_FALSE
    else:
        return TRUTH_VALUE_UNKNOWN


Targ = TypeVar('Targ', int, str, Tuple[int, ...])


def fixed_comparison(left: Targ, op: str, right: Targ) -> int:
    rmap = {False: ALWAYS_FALSE, True: ALWAYS_TRUE}
    if op == '==':
        return rmap[left == right]
    if op == '!=':
        return rmap[left != right]
    if op == '<=':
        return rmap[left <= right]
    if op == '>=':
        return rmap[left >= right]
    if op == '<':
        return rmap[left < right]
    if op == '>':
        return rmap[left > right]
    return TRUTH_VALUE_UNKNOWN


def contains_int_or_tuple_of_ints(expr: Expression
                                  ) -> Union[None, int, Tuple[int], Tuple[int, ...]]:
    if isinstance(expr, IntExpr):
        return expr.value
    if isinstance(expr, TupleExpr):
        if literal(expr) == LITERAL_YES:
            thing = []
            for x in expr.items:
                if not isinstance(x, IntExpr):
                    return None
                thing.append(x.value)
            return tuple(thing)
    return None


def contains_sys_version_info(expr: Expression
                              ) -> Union[None, int, Tuple[Optional[int], Optional[int]]]:
    if is_sys_attr(expr, 'version_info'):
        return (None, None)  # Same as sys.version_info[:]
    if isinstance(expr, IndexExpr) and is_sys_attr(expr.base, 'version_info'):
        index = expr.index
        if isinstance(index, IntExpr):
            return index.value
        if isinstance(index, SliceExpr):
            if index.stride is not None:
                if not isinstance(index.stride, IntExpr) or index.stride.value != 1:
                    return None
            begin = end = None
            if index.begin_index is not None:
                if not isinstance(index.begin_index, IntExpr):
                    return None
                begin = index.begin_index.value
            if index.end_index is not None:
                if not isinstance(index.end_index, IntExpr):
                    return None
                end = index.end_index.value
            return (begin, end)
    return None


def is_sys_attr(expr: Expression, name: str) -> bool:
    # TODO: This currently doesn't work with code like this:
    # - import sys as _sys
    # - from sys import version_info
    if isinstance(expr, MemberExpr) and expr.name == name:
        if isinstance(expr.expr, NameExpr) and expr.expr.name == 'sys':
            # TODO: Guard against a local named sys, etc.
            # (Though later passes will still do most checking.)
            return True
    return False


def mark_block_unreachable(block: Block) -> None:
    block.is_unreachable = True
    block.accept(MarkImportsUnreachableVisitor())


class MarkImportsUnreachableVisitor(TraverserVisitor):
    """Visitor that flags all imports nested within a node as unreachable."""

    def visit_import(self, node: Import) -> None:
        node.is_unreachable = True

    def visit_import_from(self, node: ImportFrom) -> None:
        node.is_unreachable = True

    def visit_import_all(self, node: ImportAll) -> None:
        node.is_unreachable = True


def mark_block_mypy_only(block: Block) -> None:
    block.accept(MarkImportsMypyOnlyVisitor())


class MarkImportsMypyOnlyVisitor(TraverserVisitor):
    """Visitor that sets is_mypy_only (which affects priority)."""

    def visit_import(self, node: Import) -> None:
        node.is_mypy_only = True

    def visit_import_from(self, node: ImportFrom) -> None:
        node.is_mypy_only = True

    def visit_import_all(self, node: ImportAll) -> None:
        node.is_mypy_only = True


def make_any_non_explicit(t: Type) -> Type:
    """Replace all Any types within in with Any that has attribute 'explicit' set to False"""
    return t.accept(MakeAnyNonExplicit())


class MakeAnyNonExplicit(TypeTranslator):
    def visit_any(self, t: AnyType) -> Type:
        if t.type_of_any == TypeOfAny.explicit:
            return t.copy_modified(TypeOfAny.special_form)
        return t


def apply_semantic_analyzer_patches(patches: List[Tuple[int, Callable[[], None]]]) -> None:
    """Call patch callbacks in the right order.

    This should happen after semantic analyzer pass 3.
    """
    patches_by_priority = sorted(patches, key=lambda x: x[0])
    for priority, patch_func in patches_by_priority:
        patch_func()<|MERGE_RESOLUTION|>--- conflicted
+++ resolved
@@ -2060,14 +2060,9 @@
         elif not self.is_func_scope() and (self.type and
                                            lval.name not in self.type.names):
             # Define a new attribute within class body.
-<<<<<<< HEAD
             if is_final and unmangle(lval.name) + "'" in self.type.names:
                 self.fail("Cannot redefine an existing name as final", lval)
-            v = self.make_name_lvalue_var(lval, MDEF)
-            v.is_inferred = not explicit_type
-=======
             v = self.make_name_lvalue_var(lval, MDEF, not explicit_type)
->>>>>>> b79d3343
             self.type.names[lval.name] = SymbolTableNode(MDEF, v)
         else:
             self.make_name_lvalue_point_to_existing_def(lval, explicit_type, is_final)
